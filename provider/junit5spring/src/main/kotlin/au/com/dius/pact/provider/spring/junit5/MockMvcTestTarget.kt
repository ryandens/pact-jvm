--- conflicted
+++ resolved
@@ -35,10 +35,7 @@
 import javax.mail.internet.ContentDisposition
 import javax.mail.internet.MimeMultipart
 import javax.mail.util.ByteArrayDataSource
-<<<<<<< HEAD
-=======
 import javax.servlet.http.Cookie
->>>>>>> 3622c25e
 
 /**
  * Test target for tests using Spring MockMvc.
@@ -93,39 +90,13 @@
           .build()
     }
 
-<<<<<<< HEAD
-    private fun toMockRequestBuilder(request: IRequest): MockHttpServletRequestBuilder {
-        val body = request.body
-        return if (body.isPresent()) {
-            if (request.isMultipartFileUpload()) {
-                val multipart = MimeMultipart(ByteArrayDataSource(body.unwrap(),
-                  request.asHttpPart().contentTypeHeader()))
-                val multipartRequest = MockMvcRequestBuilders.fileUpload(requestUriString(request))
-                var i = 0
-                while (i < multipart.count) {
-                    val bodyPart = multipart.getBodyPart(i)
-                    val contentDisposition = ContentDisposition(bodyPart.getHeader("Content-Disposition").first())
-                    val name = StringUtils.defaultString(contentDisposition.getParameter("name"), "file")
-                    val filename = contentDisposition.getParameter("filename").orEmpty()
-                    multipartRequest.file(MockMultipartFile(name, filename, bodyPart.contentType, bodyPart.inputStream))
-                    i++
-                }
-                multipartRequest.headers(mapHeaders(request, true))
-            } else {
-                MockMvcRequestBuilders.request(HttpMethod.valueOf(request.method), requestUriString(request))
-                  .headers(mapHeaders(request, true))
-                  .content(body.value)
-            }
-        } else {
-            MockMvcRequestBuilders.request(HttpMethod.valueOf(request.method), requestUriString(request))
-              .headers(mapHeaders(request, false))
-=======
-  private fun toMockRequestBuilder(request: Request): MockHttpServletRequestBuilder {
+  private fun toMockRequestBuilder(request: IRequest): MockHttpServletRequestBuilder {
     val body = request.body
     val cookies = cookies(request)
     val servletRequestBuilder: MockHttpServletRequestBuilder = if (body.isPresent()) {
       if (request.isMultipartFileUpload()) {
-        val multipart = MimeMultipart(ByteArrayDataSource(body.unwrap(), request.contentTypeHeader()))
+        val multipart = MimeMultipart(ByteArrayDataSource(body.unwrap(),
+                  request.asHttpPart().contentTypeHeader()))
         val multipartRequest = MockMvcRequestBuilders.multipart(requestUriString(request))
         var i = 0
         while (i < multipart.count) {
@@ -135,7 +106,6 @@
           val filename = contentDisposition.getParameter("filename").orEmpty()
           multipartRequest.file(MockMultipartFile(name, filename, bodyPart.contentType, bodyPart.inputStream))
           i++
->>>>>>> 3622c25e
         }
         multipartRequest.headers(mapHeaders(request, true))
       } else {
@@ -153,18 +123,14 @@
     return servletRequestBuilder
   }
 
-  private fun cookies(request: Request): Array<Cookie> {
-    return request.cookie().map {
+  private fun cookies(request: IRequest): Array<Cookie> {
+    return request.cookies().map {
       val values = it.split('=', limit = 2)
       Cookie(values[0], values[1])
     }.toTypedArray()
   }
 
-<<<<<<< HEAD
-    private fun requestUriString(request: IRequest): URI {
-=======
-  private fun requestUriString(request: Request): URI {
->>>>>>> 3622c25e
+  private fun requestUriString(request: IRequest): URI {
         val uriBuilder = UriComponentsBuilder.fromPath(request.path)
 
         val query = request.query
