--- conflicted
+++ resolved
@@ -56,13 +56,8 @@
  */
 open class PactRunner(private val clazz: Class<*>) : ParentRunner<InteractionRunner>(clazz) {
 
-<<<<<<< HEAD
   private val children = mutableListOf<InteractionRunner>()
-  private var valueResolver = SystemPropertyResolver()
-=======
-  private val children = mutableListOf<InteractionRunner<I>>()
   private var valueResolver = SystemPropertyResolver
->>>>>>> 70eea0cf
   private var initialized = false
 
   private fun initialize() {
