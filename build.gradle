buildscript {
  repositories {
    jcenter()
    mavenCentral()
    mavenLocal()
  }
  dependencies {
    classpath 'org.apache.commons:commons-text:1.5'
  }
}

plugins {
  id 'nebula.kotlin' version '1.3.40'
  id 'org.jmailen.kotlinter' version '1.26.0'
  id 'io.gitlab.arturbosch.detekt' version '1.0.0-RC14'
  id 'org.jetbrains.dokka' version '0.9.17'
  id 'com.github.johnrengelman.shadow' version '5.0.0' apply false
}

repositories {
  mavenLocal()
  mavenCentral()
  jcenter()
}

import org.apache.commons.text.StringEscapeUtils

String buildName(Project project) {
  if (project.name.startsWith('pact-jvm')) {
    project.name
  } else {
    if (project.parent) {
      buildName(project.parent) + '-' + project.name
    } else {
      project.name
    }
  }
}

allprojects {
  apply plugin: 'maven-publish'
  if (System.env.TRAVIS != 'true') {
    apply plugin: 'signing'
  }

  group = 'au.com.dius'
<<<<<<< HEAD
  version = '4.0.0-beta.4'
=======
  version = '3.6.12'
>>>>>>> 03544f90

  repositories {
    mavenLocal()
    mavenCentral()
    jcenter()
  }

  targetCompatibility = '1.8'
  sourceCompatibility = '1.8'
}

subprojects {

  if (name in ['core', 'consumer', 'provider']) {
    return
  }
  
  buildscript {
    repositories {
      jcenter()
      mavenCentral()
      mavenLocal()
    }
  }

  configurations {
    groovyDoc
  }


  apply plugin: 'java'
    apply plugin: 'groovy'
    apply plugin: 'codenarc'
    apply plugin: 'jacoco'
    apply plugin: 'org.jetbrains.kotlin.jvm'
    apply plugin: 'org.jmailen.kotlinter'
    apply plugin: 'io.gitlab.arturbosch.detekt'
    apply plugin: 'org.jetbrains.dokka'

    repositories {
        mavenLocal()
        mavenCentral()
        jcenter()
    }

    dependencies {
      testCompile "org.junit.jupiter:junit-jupiter-api:${project.junit5Version}"
      testRuntime "org.junit.jupiter:junit-jupiter-engine:${project.junit5Version}"
      testCompile 'org.hamcrest:hamcrest:2.1'
      testCompile('org.spockframework:spock-core:1.3-groovy-2.5') {
        exclude group: 'org.codehaus.groovy'
      }
      testCompile 'net.bytebuddy:byte-buddy:1.9.13'
      testCompile 'org.objenesis:objenesis:3.0.1'
      testCompile "org.codehaus.groovy:groovy:${project.groovyVersion}"

      groovyDoc "org.codehaus.groovy:groovy-all:${project.groovyVersion}"
    }

    compileTestGroovy {
      classpath = classpath.plus(files(compileTestKotlin.destinationDir))
      dependsOn compileTestKotlin
    }

    tasks.withType(GroovyCompile) {
      groovyOptions.optimizationOptions.indy = true
    }

    tasks.withType(Groovydoc) {
      groovyClasspath = project.configurations.groovyDoc
    }

    tasks.withType(org.jetbrains.kotlin.gradle.tasks.KotlinCompile).all {
      kotlinOptions {
        jvmTarget = "1.8"
      }
    }

    task dokkaJavadoc(type: org.jetbrains.dokka.gradle.DokkaTask) {
      if (JavaVersion.current().java9Compatible) {
        enabled = false
      }
      outputFormat = 'javadoc'
      outputDirectory = "$buildDir/docs/dokkaJavadoc"
    }

    jar {
        manifest {
          attributes provider: 'gradle',
            'Implementation-Title': project.name, 'Implementation-Version': version,
            'Implementation-Vendor': project.group, 'Implementation-Vendor-Id': project.group,
            'Specification-Vendor': project.group,
            'Specification-Title': project.name,
            'Specification-Version': version,
            'Automatic-Module-Name': project.group + "." + project.name
        }
    }

    task javadocJar(type: Jar, dependsOn: [javadoc, groovydoc, dokkaJavadoc]) {
      archiveClassifier = 'javadoc'
      from javadoc.destinationDir, groovydoc.destinationDir, dokkaJavadoc.outputDirectory
    }

    task sourceJar(type: Jar) {
      archiveClassifier = 'sources'
      from sourceSets.main.allSource
    }

  test {
    useJUnitPlatform()

    // Show test results.
    testLogging {
      events "passed", "skipped", "failed"
    }
  }

  publishing {
    publications {
      mavenPublication(MavenPublication) {
        from components.java
        artifact sourceJar
        artifact javadocJar
        pom {
          name = project.name
          description = StringEscapeUtils.escapeXml11(new File(projectDir, 'README.md').text)
          url = 'https://github.com/DiUS/pact-jvm'
          licenses {
            license {
              name = 'Apache 2'
              url = 'http://www.apache.org/licenses/LICENSE-2.0.txt'
              distribution = 'repo'
            }
          }
          scm {
            url = 'https://github.com/DiUS/pact-jvm'
            connection = 'https://github.com/DiUS/pact-jvm.git'
          }

          developers {
            developer {
              id = 'thetrav'
              name = 'Travis Dixon'
              email = 'the.trav@gmail.com'
            }
            developer {
              id = 'rholshausen'
              name = 'Ronald Holshausen'
              email = 'rholshausen@dius.com.au'
            }
          }
        }
      }
    }
    repositories {
      maven {
        url "https://oss.sonatype.org/service/local/staging/deploy/maven2"
        if (project.hasProperty('sonatypeUsername')) {
          credentials {
            username sonatypeUsername
            password sonatypePassword
          }
        }
      }
    }
  }

  if (System.env.TRAVIS != 'true') {
    signing {
      sign publishing.publications.mavenPublication
    }
  }

    codenarcMain {
        configFile = rootProject.file('config/codenarc/ruleset.groovy')
    }

    codenarcTest {
        configFile = rootProject.file('config/codenarc/rulesetTest.groovy')
    }

    check.dependsOn << 'jacocoTestReport'

  kotlinter {
    indentSize = 2
    continuationIndentSize = 2
    reporters = ['checkstyle', 'plain', 'json']
  }

  detekt {
    config = files(rootProject.file("config/detekt-config.yml"))
  }

  task allDeps(type: DependencyReportTask) {}
}

if (System.env.TRAVIS == 'true') {
    allprojects {
        tasks.withType(GroovyCompile) {
            groovyOptions.fork = false
        }
        tasks.withType(Test) {
            minHeapSize = '128m'
            maxHeapSize = '768m'
        }
    }
}<|MERGE_RESOLUTION|>--- conflicted
+++ resolved
@@ -17,25 +17,11 @@
   id 'com.github.johnrengelman.shadow' version '5.0.0' apply false
 }
 
-repositories {
-  mavenLocal()
-  mavenCentral()
-  jcenter()
-}
-
 import org.apache.commons.text.StringEscapeUtils
 
-String buildName(Project project) {
-  if (project.name.startsWith('pact-jvm')) {
-    project.name
-  } else {
-    if (project.parent) {
-      buildName(project.parent) + '-' + project.name
-    } else {
-      project.name
-    }
-  }
-}
+def scalaVersionLookup = [
+  '2.12': '2.12.7'
+]
 
 allprojects {
   apply plugin: 'maven-publish'
@@ -44,11 +30,7 @@
   }
 
   group = 'au.com.dius'
-<<<<<<< HEAD
   version = '4.0.0-beta.4'
-=======
-  version = '3.6.12'
->>>>>>> 03544f90
 
   repositories {
     mavenLocal()
