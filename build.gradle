buildscript {
  repositories {
    mavenCentral()
  }
  dependencies {
    classpath "org.apache.commons:commons-lang3:$commonsLang3Version"
    classpath 'com.tkruse.gradle:gradle-groovysh-plugin:1.0.8'
  }
}

plugins {
  id "org.jetbrains.kotlin.jvm" version "1.1.2"
}

subprojects {
    configurations.all {
        resolutionStrategy.eachDependency { DependencyResolveDetails details ->
            if (details.requested.group == 'com.google.guava' && details.requested.name == 'guava' && details.requested.version > '19.0') {
                //guava-retryer is pulling a transitive dependency of guava 21-rc which has breaking changes to Netflix OSS
                details.useVersion '19.0'
            }
        }
    }

    def scalaVersionLookup = [
        '2.11': '2.11.8'
    ]

    def m = project.name =~ /.*_(2\.1\d)(_0\.\d+)?/
    if (m.matches()) {
      project.ext {
          scalaVersion = m.group(1)
          scalaFullVersion = scalaVersionLookup[m.group(1)]
      }

      buildDir = new File(projectDir, "build/$project.scalaVersion")
    }

    apply plugin: 'java'
    apply plugin: 'scala'
    apply plugin: 'groovy'
    apply plugin: 'maven'
    apply plugin: 'signing'
    apply plugin: 'codenarc'
    apply plugin: 'jacoco'
    apply plugin: 'org.jetbrains.kotlin.jvm'
    apply plugin: 'com.github.tkruse.groovysh'

    repositories {
        mavenLocal()
        mavenCentral()
        jcenter()
    }

    dependencies {
      compile "org.jetbrains.kotlin:kotlin-stdlib-jre8:$kotlinVersion"
      compile "org.jetbrains.kotlin:kotlin-reflect:$kotlinVersion"
      compile "org.slf4j:slf4j-api:${project.slf4jVersion}"
      compile "org.codehaus.groovy:groovy-all:${project.groovyVersion}:indy"
      compile 'io.github.microutils:kotlin-logging:1.4.4'

      if (project.hasProperty('scalaVersion')) {
          compile "org.scala-lang:scala-library:${project.scalaFullVersion}",
            "org.scala-lang:scala-compiler:${project.scalaFullVersion}",
            "com.typesafe.scala-logging:scala-logging_${project.scalaVersion}:3.4.0"

          testCompile "org.specs2:specs2-core_${project.scalaVersion}:${project.specs2Version}",
            "org.specs2:specs2-junit_${project.scalaVersion}:${project.specs2Version}"
      }

      testCompile 'org.hamcrest:hamcrest-all:1.3',
        'org.mockito:mockito-core:1.10.19',
        "junit:junit:${project.junitVersion}"

      testCompile "org.codehaus.groovy:groovy-all:${project.groovyVersion}:indy"
      testCompile('org.spockframework:spock-core:1.1-groovy-2.4') {
        exclude group: 'org.codehaus.groovy'
      }
      testCompile "cglib:cglib:${project.cglibVersion}"
      testCompile 'org.objenesis:objenesis:2.4'
    }

    group = 'au.com.dius'
<<<<<<< HEAD
    version = '3.5.0-beta.5'
=======
    version = '3.4.1'
>>>>>>> 88f9661f
    targetCompatibility = '1.8'
    sourceCompatibility = '1.8'

    tasks.withType(ScalaCompile) {
        scalaCompileOptions.additionalParameters = ['-target:jvm-1.8']
        configure(scalaCompileOptions.forkOptions) {
          memoryMaximumSize = '256m'
        }
    }

    tasks.withType(GroovyCompile) {
      groovyOptions.optimizationOptions.indy = true
    }

    test {
      systemProperty 'pact.rootDir', "$buildDir/pacts"
    }

    jar {
        manifest.attributes provider: 'gradle',
                'Implementation-Title': project.name, 'Implementation-Version': version,
                'Implementation-Vendor': project.group, 'Implementation-Vendor-Id': project.group,
                'Specification-Vendor': project.group,
                'Specification-Title': project.name,
                'Specification-Version': version
    }

    task javadocJar(type: Jar, dependsOn: [javadoc, scaladoc, groovydoc]) {
        classifier = 'javadoc'
        from javadoc.destinationDir, scaladoc.destinationDir, groovydoc.destinationDir
    }

    task sourceJar(type: Jar) {
        classifier = 'sources'
        from sourceSets.main.allSource
    }

    artifacts {
        archives javadocJar
        archives sourceJar
    }

    def pomCustomisation = {
        name project.name
        description new File(projectDir, 'README.md').text
        url 'https://github.com/DiUS/pact-jvm'
        licenses {
            license {
                name 'Apache 2'
	            url 'http://www.apache.org/licenses/LICENSE-2.0.txt'
	            distribution 'repo'
            }
        }
        scm {
            url 'https://github.com/DiUS/pact-jvm'
            connection 'https://github.com/DiUS/pact-jvm.git'
        }

	    developers {
            developer {
                id 'thetrav'
                name 'Travis Dixon'
                email 'the.trav@gmail.com'
            }
            developer {
                id 'rholshausen'
                name 'Ronald Holshausen'
                email 'rholshausen@dius.com.au'
            }
            developer {
                id 'kenbot'
                name 'Ken Scambler'
                email 'ken.scambler@gmail.com'
            }
        }
    }

    uploadArchives {
        repositories {
            mavenDeployer {

                beforeDeployment { def deployment -> signing.signPom(deployment) }

                repository(url: "https://oss.sonatype.org/service/local/staging/deploy/maven2/") {
                    if (project.hasProperty('sonatypeUsername')) {
                        authentication(userName: sonatypeUsername, password: sonatypePassword)
                    }
//                     proxy(host: 'localhost', port: 3128, type: 'http')
                }

            }
        }
    }

    ext.installer = install.repositories.mavenInstaller
    ext.deployer = uploadArchives.repositories.mavenDeployer
    installer.pom.project(pomCustomisation)
    deployer.pom.project(pomCustomisation)

    signing {
        required { gradle.taskGraph.hasTask("uploadArchives") || gradle.taskGraph.hasTask("publishPlugins") }
        sign configurations.archives
    }

    codenarcMain {
        configFile = file('../config/codenarc/ruleset.groovy')
    }

    codenarcTest {
        configFile = file('../config/codenarc/rulesetTest.groovy')
    }

    check.dependsOn << 'jacocoTestReport'

    compileGroovy.dependsOn << 'copyMainKotlinClasses'
}

tasks.addRule("Pattern: <Task>_<ScalaVersion>") { String taskName ->
  def m = taskName =~ $/(.*)_(\d\.\d+)/$
  if (m.matches()) {
    task(taskName) {
      dependsOn project.childProjects.findAll { it.key.endsWith('_' + m.group(2)) }
        .collect { it.value.getTasksByName(m.group(1), false) }.flatten()
    }
  }
}

if (System.env.TRAVIS == 'true') {
    allprojects {
        tasks.withType(GroovyCompile) {
            groovyOptions.fork = false
        }
        tasks.withType(Test) {
            // containers (currently) have 2 dedicated cores and 4GB of memory
            maxParallelForks = 2
            minHeapSize = '128m'
        }
    }
}<|MERGE_RESOLUTION|>--- conflicted
+++ resolved
@@ -81,11 +81,7 @@
     }
 
     group = 'au.com.dius'
-<<<<<<< HEAD
     version = '3.5.0-beta.5'
-=======
-    version = '3.4.1'
->>>>>>> 88f9661f
     targetCompatibility = '1.8'
     sourceCompatibility = '1.8'
 
