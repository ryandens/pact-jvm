--- conflicted
+++ resolved
@@ -68,7 +68,7 @@
     }
 
     dependencies {
-      compile "org.jetbrains.kotlin:kotlin-stdlib:$kotlinVersion"
+      compile "org.jetbrains.kotlin:kotlin-stdlib-jre7:$kotlinVersion"
       compile "org.jetbrains.kotlin:kotlin-reflect:$kotlinVersion"
       compile "org.slf4j:slf4j-api:${project.slf4jVersion}"
       compile "org.codehaus.groovy:groovy-all:${project.groovyVersion}:indy"
@@ -96,15 +96,9 @@
     }
 
     group = 'au.com.dius'
-<<<<<<< HEAD
-    version = '2.5.0-beta.1'
+    version = '3.5.0-jre7'
     targetCompatibility = '1.7'
     sourceCompatibility = '1.7'
-=======
-    version = '3.5.1'
-    targetCompatibility = '1.8'
-    sourceCompatibility = '1.8'
->>>>>>> 64febe9c
 
     tasks.withType(ScalaCompile) {
         scalaCompileOptions.additionalParameters = ['-target:jvm-1.7']
