--- conflicted
+++ resolved
@@ -311,8 +311,6 @@
             maxHeapSize = '768m'
         }
     }
-<<<<<<< HEAD
-=======
 }
 
 if (System.env.UBERJAR == 'true') {
@@ -415,5 +413,4 @@
         'Specification-Version': version
     }
   }
->>>>>>> 3b88c440
 }