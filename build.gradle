buildscript {
  repositories {
    jcenter()
    mavenCentral()
    mavenLocal()
  }
  dependencies {
    classpath 'org.apache.commons:commons-text:1.5'
  }
}

plugins {
  id 'nebula.kotlin' version '1.3.21'
  id 'org.jmailen.kotlinter' version '1.21.0'
  id 'io.gitlab.arturbosch.detekt' version '1.0.0.RC9.2'
  id 'org.jetbrains.dokka' version '0.9.17'
  id 'com.github.johnrengelman.shadow' version '2.0.4' apply false
}

repositories {
  mavenLocal()
  mavenCentral()
  jcenter()
}

apply plugin: 'maven-publish'
apply plugin: 'signing'

import org.apache.commons.text.StringEscapeUtils

String buildName(Project project) {
  if (project.name.startsWith('pact-jvm')) {
    project.name
  } else {
    if (project.parent) {
      buildName(project.parent) + '-' + project.name
    } else {
      project.name
    }
  }
}

allprojects {
  group = 'au.com.dius'
  version = '3.6.3'

  repositories {
    mavenLocal()
    mavenCentral()
    jcenter()
  }

  targetCompatibility = '1.8'
  sourceCompatibility = '1.8'
}

subprojects {
<<<<<<< HEAD
  version = '4.0.0-beta.0'
=======
>>>>>>> f6ff32a7
  
  buildscript {
    repositories {
      jcenter()
      mavenCentral()
      mavenLocal()
    }
  }

  project.ext {
    scalaVersion = '2.12'
    scalaFullVersion = '2.12.5'
  }

  configurations {
    groovyDoc
  }


  apply plugin: 'java'
    apply plugin: 'scala'
    apply plugin: 'groovy'
    apply plugin: 'maven'
    apply plugin: 'signing'
    apply plugin: 'codenarc'
    apply plugin: 'jacoco'
    apply plugin: 'org.jetbrains.kotlin.jvm'
    apply plugin: 'org.jmailen.kotlinter'
    apply plugin: 'io.gitlab.arturbosch.detekt'
    apply plugin: 'org.jetbrains.dokka'

    repositories {
        mavenLocal()
        mavenCentral()
        jcenter()
    }

    dependencies {
      testCompile 'org.hamcrest:hamcrest-all:1.3',
        'org.mockito:mockito-core:1.10.19',
        "junit:junit:${project.junitVersion}"

      testCompile('org.spockframework:spock-core:1.1-groovy-2.4') {
        exclude group: 'org.codehaus.groovy'
      }
      testRuntime "cglib:cglib:${project.cglibVersion}"
      testCompile 'org.objenesis:objenesis:2.6'
      testCompile 'io.kotlintest:kotlintest:2.0.7'
      testCompile "org.codehaus.groovy:groovy:${project.groovyVersion}:indy"

      groovyDoc "org.codehaus.groovy:groovy-all:${project.groovyVersion}"
    }

    tasks.withType(ScalaCompile) {
        scalaCompileOptions.additionalParameters = ['-target:jvm-1.8']
        configure(scalaCompileOptions.forkOptions) {
          memoryMaximumSize = '256m'
        }
    }

    compileScala {
      classpath = classpath.plus(files(compileGroovy.destinationDir)).plus(files(compileKotlin.destinationDir))
      dependsOn compileGroovy, compileKotlin
    }

    compileTestGroovy {
      classpath = classpath.plus(files(compileTestKotlin.destinationDir))
      dependsOn compileTestKotlin
    }

    tasks.withType(GroovyCompile) {
      groovyOptions.optimizationOptions.indy = true
    }

    tasks.withType(Groovydoc) {
      groovyClasspath = project.configurations.groovyDoc
    }

    tasks.withType(org.jetbrains.kotlin.gradle.tasks.KotlinCompile).all {
      kotlinOptions {
        jvmTarget = "1.8"
      }
    }

    task dokkaJavadoc(type: org.jetbrains.dokka.gradle.DokkaTask) {
      outputFormat = 'javadoc'
      outputDirectory = "$buildDir/docs/dokkaJavadoc"
    }

    jar {
        manifest {
          attributes provider: 'gradle',
            'Implementation-Title': project.name, 'Implementation-Version': version,
            'Implementation-Vendor': project.group, 'Implementation-Vendor-Id': project.group,
            'Specification-Vendor': project.group,
            'Specification-Title': project.name,
            'Specification-Version': version,
            'Automatic-Module-Name': project.group + "." + project.name
        }
    }

    task javadocJar(type: Jar, dependsOn: [javadoc, groovydoc, dokkaJavadoc]) {
        classifier = 'javadoc'
      if (project.hasProperty('scalaVersion')) {
        from javadoc.destinationDir, scaladoc.destinationDir, groovydoc.destinationDir, dokkaJavadoc.outputDirectory
        dependsOn << scaladoc
      } else {
        from javadoc.destinationDir, groovydoc.destinationDir, dokkaJavadoc.outputDirectory
      }
    }

    task sourceJar(type: Jar) {
        classifier = 'sources'
        from sourceSets.main.allSource
    }

    artifacts {
        archives javadocJar
        archives sourceJar
    }

    def pomCustomisation = {
        name project.name
        description StringEscapeUtils.escapeXml11(new File(projectDir, 'README.md').text)
        url 'https://github.com/DiUS/pact-jvm'
        licenses {
            license {
                name 'Apache 2'
	            url 'http://www.apache.org/licenses/LICENSE-2.0.txt'
	            distribution 'repo'
            }
        }
        scm {
            url 'https://github.com/DiUS/pact-jvm'
            connection 'https://github.com/DiUS/pact-jvm.git'
        }

	    developers {
            developer {
                id 'thetrav'
                name 'Travis Dixon'
                email 'the.trav@gmail.com'
            }
            developer {
                id 'rholshausen'
                name 'Ronald Holshausen'
                email 'rholshausen@dius.com.au'
            }
        }
    }

    uploadArchives {
        repositories {
            mavenDeployer {

                beforeDeployment { def deployment -> signing.signPom(deployment) }

                repository(url: "https://oss.sonatype.org/service/local/staging/deploy/maven2/") {
                    if (project.hasProperty('sonatypeUsername')) {
                        authentication(userName: sonatypeUsername, password: sonatypePassword)
                    }
                }

            }
        }
    }

    ext.installer = install.repositories.mavenInstaller
    ext.deployer = uploadArchives.repositories.mavenDeployer
    installer.pom.project(pomCustomisation)
    deployer.pom.project(pomCustomisation)

    signing {
        required { gradle.taskGraph.hasTask("uploadArchives") || gradle.taskGraph.hasTask("publishPlugins") }
        sign configurations.archives
    }

    codenarcMain {
        configFile = rootProject.file('config/codenarc/ruleset.groovy')
    }

    codenarcTest {
        configFile = rootProject.file('config/codenarc/rulesetTest.groovy')
    }

    check.dependsOn << 'jacocoTestReport'

  kotlinter {
    indentSize = 2
    continuationIndentSize = 2
    reporters = ['checkstyle', 'plain', 'json']
  }

  detekt {
    config = files(rootProject.file("config/detekt-config.yml"))
  }

  task allDeps(type: DependencyReportTask) {}
}

if (System.env.TRAVIS == 'true') {
    allprojects {
        tasks.withType(GroovyCompile) {
            groovyOptions.fork = false
        }
        tasks.withType(Test) {
            // containers (currently) have 2 dedicated cores and 4GB of memory
//            maxParallelForks = 2
            minHeapSize = '128m'
            maxHeapSize = '768m'
        }
    }
}

if (System.env.UBERJAR == 'true') {
  dependencies {
    compile "org.jetbrains.kotlin:kotlin-stdlib-jdk8:$kotlinVersion"
    compile "org.jetbrains.kotlin:kotlin-reflect:$kotlinVersion"
    compile "org.slf4j:slf4j-api:${project.slf4jVersion}"
    compile "org.codehaus.groovy:groovy:${project.groovyVersion}:indy"
    compile('io.github.microutils:kotlin-logging:1.4.4') {
      exclude group: 'org.jetbrains.kotlin'
    }
    compile "org.scala-lang:scala-library:${project.scalaFullVersion}"
    compile("com.typesafe.scala-logging:scala-logging_2.12:3.7.2") {
      exclude group: 'org.scala-lang'
    }

    compile project(':pact-jvm-consumer-groovy_2.12')
    compile project(':pact-jvm-consumer-java8_2.12')
    compile project(':pact-jvm-consumer-junit5_2.12')
    compile project(':pact-jvm-consumer-junit_2.12')
    compile project(':pact-jvm-consumer-specs2_2.12')
    compile project(':pact-jvm-consumer_2.12')
    compile project(':pact-jvm-matchers_2.12')
    compile project(':pact-jvm-model')
    compile project(':pact-jvm-pact-broker')
    compile project(':pact-jvm-provider-junit5_2.12')
    compile project(':pact-jvm-provider-junit_2.12')
    compile project(':pact-jvm-provider-scalasupport_2.12')
    compile project(':pact-jvm-provider-scalatest_2.12')
    compile project(':pact-jvm-provider-specs2_2.12')
    compile project(':pact-jvm-provider-spring_2.12')
    compile project(':pact-jvm-provider_2.12')
  }

  publishing {
    publications {
      shadow(MavenPublication) { publication ->
        project.shadow.component(publication)

        pom.withXml {
          asNode().children().last() + {
            resolveStrategy = Closure.DELEGATE_FIRST

            name project.name
            description 'JVM implementation of the consumer driven contract library pact.'
            url 'https://github.com/DiUS/pact-jvm'
            licenses {
              license {
                name 'Apache 2'
                url 'http://www.apache.org/licenses/LICENSE-2.0.txt'
                distribution 'repo'
              }
            }
            scm {
              url 'https://github.com/DiUS/pact-jvm'
              connection 'https://github.com/DiUS/pact-jvm.git'
            }

            developers {
              developer {
                id 'thetrav'
                name 'Travis Dixon'
                email 'the.trav@gmail.com'
              }
              developer {
                id 'rholshausen'
                name 'Ronald Holshausen'
                email 'rholshausen@dius.com.au'
              }
            }
          }
        }
      }
    }
    repositories {
      maven {
        url "https://oss.sonatype.org/service/local/staging/deploy/maven2"
        credentials {
          username sonatypeUsername
          password sonatypePassword
        }
      }
    }
  }

  signing {
    sign publishing.publications.shadow
  }

  shadowJar {
    mergeServiceFiles()
    mergeGroovyExtensionModules()
    zip64 = true
    manifest {
      attributes provider: 'gradle',
        'Implementation-Title': project.name, 'Implementation-Version': version,
        'Implementation-Vendor': project.group, 'Implementation-Vendor-Id': project.group,
        'Specification-Vendor': project.group,
        'Specification-Title': project.name,
        'Specification-Version': version
    }
  }
}<|MERGE_RESOLUTION|>--- conflicted
+++ resolved
@@ -42,7 +42,7 @@
 
 allprojects {
   group = 'au.com.dius'
-  version = '3.6.3'
+  version = '4.0.0-beta.0'
 
   repositories {
     mavenLocal()
@@ -55,10 +55,6 @@
 }
 
 subprojects {
-<<<<<<< HEAD
-  version = '4.0.0-beta.0'
-=======
->>>>>>> f6ff32a7
   
   buildscript {
     repositories {
