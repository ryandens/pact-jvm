buildscript {
  repositories {
    jcenter()
    mavenCentral()
    mavenLocal()
  }
  dependencies {
    classpath "org.apache.commons:commons-lang3:$commonsLang3Version"
    classpath 'org.apache.commons:commons-text:1.1'
  }
}

plugins {
  id 'nebula.kotlin' version '1.1.2-5.1'
  id 'org.jmailen.kotlinter' version '1.1.0'
  id 'io.gitlab.arturbosch.detekt' version '1.0.0.M11'
}

import org.apache.commons.text.StringEscapeUtils

subprojects {
  buildscript {
    repositories {
      jcenter()
      mavenCentral()
      mavenLocal()
    }
  }

    configurations.all {
        resolutionStrategy.eachDependency { DependencyResolveDetails details ->
            if (details.requested.group == 'com.google.guava' && details.requested.name == 'guava' && details.requested.version > '19.0') {
                //guava-retryer is pulling a transitive dependency of guava 21-rc which has breaking changes to Netflix OSS
                details.useVersion '19.0'
            }
        }
    }

    def scalaVersionLookup = [
        '2.11': '2.11.8'
    ]

    def m = project.name =~ /.*_(2\.1\d)(_0\.\d+)?/
    if (m.matches()) {
      project.ext {
          scalaVersion = m.group(1)
          scalaFullVersion = scalaVersionLookup[m.group(1)]
      }

      buildDir = new File(projectDir, "build/$project.scalaVersion")
    }

    apply plugin: 'java'
    apply plugin: 'scala'
    apply plugin: 'groovy'
    apply plugin: 'maven'
    apply plugin: 'signing'
    apply plugin: 'codenarc'
    apply plugin: 'jacoco'
    apply plugin: 'org.jetbrains.kotlin.jvm'
    apply plugin: 'org.jmailen.kotlinter'
    apply plugin: 'io.gitlab.arturbosch.detekt'

    repositories {
        mavenLocal()
        mavenCentral()
        jcenter()
    }

    dependencies {
      compile "org.jetbrains.kotlin:kotlin-stdlib-jre8:$kotlinVersion"
      compile "org.jetbrains.kotlin:kotlin-reflect:$kotlinVersion"
      compile "org.slf4j:slf4j-api:${project.slf4jVersion}"
      compile "org.codehaus.groovy:groovy-all:${project.groovyVersion}:indy"

      if (project.hasProperty('scalaVersion')) {
          compile "org.scala-lang:scala-library:${project.scalaFullVersion}",
            "org.scala-lang:scala-compiler:${project.scalaFullVersion}",
            "com.typesafe.scala-logging:scala-logging_${project.scalaVersion}:3.4.0"

          testCompile "org.specs2:specs2-core_${project.scalaVersion}:${project.specs2Version}",
            "org.specs2:specs2-junit_${project.scalaVersion}:${project.specs2Version}"
      }

      testCompile 'org.hamcrest:hamcrest-all:1.3',
        'org.mockito:mockito-core:1.10.19',
        "junit:junit:${project.junitVersion}"

      testCompile "org.codehaus.groovy:groovy-all:${project.groovyVersion}:indy"
      testCompile('org.spockframework:spock-core:1.1-groovy-2.4') {
        exclude group: 'org.codehaus.groovy'
      }
      testCompile "cglib:cglib:${project.cglibVersion}"
      testCompile 'org.objenesis:objenesis:2.4'
    }

    group = 'au.com.dius'
    version = '3.4.2'
    targetCompatibility = '1.8'
    sourceCompatibility = '1.8'

    tasks.withType(ScalaCompile) {
        scalaCompileOptions.additionalParameters = ['-target:jvm-1.8']
        configure(scalaCompileOptions.forkOptions) {
          memoryMaximumSize = '256m'
        }
    }

    tasks.withType(GroovyCompile) {
      groovyOptions.optimizationOptions.indy = true
    }

    test {
      systemProperty 'pact.rootDir', "$buildDir/pacts"
    }

    jar {
        manifest.attributes provider: 'gradle',
                'Implementation-Title': project.name, 'Implementation-Version': version,
                'Implementation-Vendor': project.group, 'Implementation-Vendor-Id': project.group,
                'Specification-Vendor': project.group,
                'Specification-Title': project.name,
                'Specification-Version': version
    }

    task javadocJar(type: Jar, dependsOn: [javadoc, scaladoc, groovydoc]) {
        classifier = 'javadoc'
        from javadoc.destinationDir, scaladoc.destinationDir, groovydoc.destinationDir
    }

    task sourceJar(type: Jar) {
        classifier = 'sources'
        from sourceSets.main.allSource
    }

    artifacts {
        archives javadocJar
        archives sourceJar
    }

    def pomCustomisation = {
        name project.name
<<<<<<< HEAD
=======
        description StringEscapeUtils.escapeXml11(new File(projectDir, 'README.md').text)
>>>>>>> 039813d0
        url 'https://github.com/DiUS/pact-jvm'
        licenses {
            license {
                name 'Apache 2'
	            url 'http://www.apache.org/licenses/LICENSE-2.0.txt'
	            distribution 'repo'
            }
        }
        scm {
            url 'https://github.com/DiUS/pact-jvm'
            connection 'https://github.com/DiUS/pact-jvm.git'
        }

	    developers {
            developer {
                id 'thetrav'
                name 'Travis Dixon'
                email 'the.trav@gmail.com'
            }
            developer {
                id 'rholshausen'
                name 'Ronald Holshausen'
                email 'rholshausen@dius.com.au'
            }
        }
    }

    uploadArchives {
        repositories {
            mavenDeployer {

                beforeDeployment { def deployment -> signing.signPom(deployment) }

                repository(url: "https://oss.sonatype.org/service/local/staging/deploy/maven2/") {
                    if (project.hasProperty('sonatypeUsername')) {
                        authentication(userName: sonatypeUsername, password: sonatypePassword)
                    }
//                     proxy(host: 'localhost', port: 3128, type: 'http')
                }

            }
        }
    }

    ext.installer = install.repositories.mavenInstaller
    ext.deployer = uploadArchives.repositories.mavenDeployer
    installer.pom.project(pomCustomisation)
    deployer.pom.project(pomCustomisation)

    signing {
        required { gradle.taskGraph.hasTask("uploadArchives") || gradle.taskGraph.hasTask("publishPlugins") }
        sign configurations.archives
    }

    codenarcMain {
        configFile = file('../config/codenarc/ruleset.groovy')
    }

    codenarcTest {
        configFile = file('../config/codenarc/rulesetTest.groovy')
    }

    check.dependsOn << 'jacocoTestReport'

    compileGroovy.dependsOn << 'copyMainKotlinClasses'

  kotlinter {
    indentSize = 2
  }

  detekt {
    config = "${project.parent.projectDir}/config/detekt-config.yml"
  }

  check.dependsOn << 'detektCheck'

}

tasks.addRule("Pattern: <Task>_<ScalaVersion>") { String taskName ->
  def m = taskName =~ $/(.*)_(\d\.\d+)/$
  if (m.matches()) {
    task(taskName) {
      dependsOn project.childProjects.findAll { it.key.endsWith('_' + m.group(2)) }
        .collect { it.value.getTasksByName(m.group(1), false) }.flatten()
    }
  }
}

if (System.env.TRAVIS == 'true') {
    allprojects {
        tasks.withType(GroovyCompile) {
            groovyOptions.fork = false
        }
        tasks.withType(Test) {
            // containers (currently) have 2 dedicated cores and 4GB of memory
            maxParallelForks = 2
            minHeapSize = '128m'
        }
    }
}<|MERGE_RESOLUTION|>--- conflicted
+++ resolved
@@ -140,10 +140,7 @@
 
     def pomCustomisation = {
         name project.name
-<<<<<<< HEAD
-=======
         description StringEscapeUtils.escapeXml11(new File(projectDir, 'README.md').text)
->>>>>>> 039813d0
         url 'https://github.com/DiUS/pact-jvm'
         licenses {
             license {
