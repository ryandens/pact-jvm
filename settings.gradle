--- conflicted
+++ resolved
@@ -30,7 +30,6 @@
   include 'provider:pact-jvm-provider-lein'
 }
 
-<<<<<<< HEAD
 include   'provider:pact-jvm-provider-specs2_2.12'
 project(':provider:pact-jvm-provider-specs2_2.12').projectDir = file('provider/pact-jvm-provider-specs2')
 include   'provider:pact-jvm-provider-scalatest_2.12'
@@ -40,13 +39,5 @@
 
 include   'pact-jvm-server'
 include   'pact-specification-test'
-=======
-rootProject.children.each {
-  def m = it.dir =~ /(.*)_2\.1\d(_0\.\d+)?$/
-  if (m.matches()) {
-    it.dir = file(m.group(1))
-  }
-}
 
 include 'pact-publish'
->>>>>>> ed9dba4d
