--- conflicted
+++ resolved
@@ -12,77 +12,6 @@
     Pact(provider, consumer, JavaConversions.collectionAsScalaIterable(interactions).toSeq)
   }
 
-<<<<<<< HEAD
-  def from(source: String): Pact = {
-    from(parse(StringInput(source)))
-  }
-
-  def from(source: JsonInput): Pact = {
-    from(parse(source))
-  }
-
-  def from(json:JValue) = {
-    implicit val formats = DefaultFormats
-    val transformedJson = json.transformField {
-      case ("provider_state", value) => ("providerState", value)
-      case ("responseMatchingRules", value) => ("matchingRules", value)
-      case ("requestMatchingRules", value) => ("matchingRules", value)
-      case ("method", value) => ("method", JString(value.values.toString.toUpperCase))
-    }
-    val provider = (transformedJson \ "provider").extract[Provider]
-    val consumer = (transformedJson \ "consumer").extract[Consumer]
-
-    val interactions = (transformedJson \ "interactions").children.map(i => {
-      val interaction = i.extract[Interaction]
-      val request: Request = extractRequest(i)
-      val response: Response = extractResponse(i)
-      interaction.copy(request = request, response = response)
-    })
-    Pact(provider, consumer, interactions)
-  }
-
-  def extractResponse(interactionJson: JValue, responseElement: String = "response"): Response = {
-    implicit val formats = DefaultFormats
-    val responseBody = extractBody(interactionJson \ responseElement \ "body")
-    val responseMatchingRules = extractMatchingRules(interactionJson \ responseElement \ "matchingRules")
-    (interactionJson \ responseElement).extract[Response].copy(body = responseBody, matchingRules = responseMatchingRules)
-  }
-
-  def extractRequest(interactionJson: JValue, requestElement: String = "request"): Request = {
-    implicit val formats = DefaultFormats
-    val requestBody = extractBody(interactionJson \ requestElement \ "body")
-    val requestMatchingRules = extractMatchingRules(interactionJson \ requestElement \ "matchingRules")
-    (interactionJson \ requestElement).extract[Request].copy(body = requestBody, matchingRules = requestMatchingRules)
-  }
-
-  def extractBody(body: JValue): Option[String] = {
-    body match {
-      case JString(s) => Some(s)
-      case JNothing => None
-      case JNull => None
-      case b => Some(compact(b))
-    }
-  }
-
-  def extractMatcher(matcher: JValue): Map[String, Any] = {
-    matcher match {
-      case JObject(fields) => Map(fields.map { f =>
-        f._1 -> f._2.values
-      }: _*)
-      case _ => Map()
-    }
-  }
-
-  def extractMatchingRules(matchingRules: JValue) : Option[Map[String, Map[String, Any]]] = {
-    matchingRules match {
-      case JObject(fields) =>
-        Some(Map(fields.map { f => f._1 -> extractMatcher(f._2) }: _*))
-      case _ => None
-    }
-  }
-
-=======
->>>>>>> 21502e36
   trait MergeResult
 
   case class MergeSuccess(result: Pact) extends MergeResult
