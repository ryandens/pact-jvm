package au.com.dius.pact.provider.sbtsupport

<<<<<<< HEAD
import au.com.dius.pact.model.unfiltered.Conversions
import au.com.dius.pact.model.{CollectionUtils, Request, Response}
import au.com.dius.pact.com.typesafe.scalalogging.StrictLogging
=======
import au.com.dius.pact.provider.unfiltered.Conversions
import au.com.dius.pact.model.{Request, Response}
import au.com.dius.pact.provider.CollectionUtils
import com.typesafe.scalalogging.StrictLogging
>>>>>>> 6256c3eb
import com.ning.http.client.FluentStringsMap
import dispatch.url

import scala.collection.JavaConversions
import scala.concurrent.{ExecutionContext, Future}

object HttpClient extends StrictLogging {
  def run(request:Request)(implicit executionContext: ExecutionContext):Future[Response] = {
    logger.debug("request=" + request)
    val query = new FluentStringsMap()
    if (request.getQuery != null) {
      val queryMap = CollectionUtils.javaLMapToScalaLMap(request.getQuery)
      queryMap.foldLeft(query) {
        (fsm, q) => q._2.foldLeft(fsm) { (m, a) => m.add(q._1, a) }
      }
    }
    val headers = if (request.getHeaders == null) None
      else Some(JavaConversions.mapAsScalaMap(request.getHeaders))
    val r = url(request.getPath).underlying(
      _.setMethod(request.getMethod).setQueryParams(query)
    ) <:< headers.getOrElse(Map())
    val body = if (request.getBody != null) request.getBody.orElse("") else null
    val httpRequest = if (body != null) r.setBody(body) else r
    dispatch.Http(httpRequest).map(Conversions.dispatchResponseToPactResponse)
  }
}<|MERGE_RESOLUTION|>--- conflicted
+++ resolved
@@ -1,15 +1,9 @@
 package au.com.dius.pact.provider.sbtsupport
 
-<<<<<<< HEAD
-import au.com.dius.pact.model.unfiltered.Conversions
-import au.com.dius.pact.model.{CollectionUtils, Request, Response}
-import au.com.dius.pact.com.typesafe.scalalogging.StrictLogging
-=======
 import au.com.dius.pact.provider.unfiltered.Conversions
 import au.com.dius.pact.model.{Request, Response}
 import au.com.dius.pact.provider.CollectionUtils
-import com.typesafe.scalalogging.StrictLogging
->>>>>>> 6256c3eb
+import au.com.dius.pact.com.typesafe.scalalogging.StrictLogging
 import com.ning.http.client.FluentStringsMap
 import dispatch.url
 
@@ -29,7 +23,7 @@
     val headers = if (request.getHeaders == null) None
       else Some(JavaConversions.mapAsScalaMap(request.getHeaders))
     val r = url(request.getPath).underlying(
-      _.setMethod(request.getMethod).setQueryParams(query)
+      _.setMethod(request.getMethod).setQueryParameters(query)
     ) <:< headers.getOrElse(Map())
     val body = if (request.getBody != null) request.getBody.orElse("") else null
     val httpRequest = if (body != null) r.setBody(body) else r
