--- conflicted
+++ resolved
@@ -19,11 +19,7 @@
   override def toString() = this match {
     case PactVerified => "Pact verified."
     case PactMismatch(results, error) => s"""
-<<<<<<< HEAD
-      |Missing: ${results.missing.map(_.getRequest)}\n
-=======
       |Missing: ${results.missing.map(_.asInstanceOf[RequestResponseInteraction].getRequest)}\n
->>>>>>> d5442922
       |AlmostMatched: ${results.almostMatched}\n
       |Unexpected: ${results.unexpected}\n"""
     case PactError(error) => s"${error.getClass.getName} ${error.getMessage}"
