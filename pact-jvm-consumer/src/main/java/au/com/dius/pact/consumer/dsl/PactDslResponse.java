--- conflicted
+++ resolved
@@ -94,42 +94,6 @@
     }
 
     /**
-<<<<<<< HEAD
-=======
-     * The body of the request
-     *
-     * @param body Response body in Java Functional Interface Supplier that must return a string
-     */
-    public PactDslResponse body(Supplier<String> body) {
-        responseBody = OptionalBody.body(body.get());
-        return this;
-    }
-
-    /**
-     * The body of the request
-     *
-     * @param body Response body in Java Functional Interface Supplier that must return a string
-     * @param mimeType the Content-Type response header value
-     */
-    public PactDslResponse body(Supplier<String> body, String mimeType) {
-        responseBody = OptionalBody.body(body.get());
-        responseHeaders.put(CONTENT_TYPE, mimeType);
-        return this;
-    }
-
-    /**
-     * The body of the request
-     *
-     * @param body Response body in Java Functional Interface Supplier that must return a string
-     * @param mimeType the Content-Type response header value
-     */
-    public PactDslResponse body(Supplier<String> body, ContentType mimeType) {
-        return body(body, mimeType.toString());
-    }
-
-
-    /**
->>>>>>> b9db93a8
      * The body of the request with possible single quotes as delimiters
      * and using {@link QuoteUtil} to convert single quotes to double quotes if required.
      *
