--- conflicted
+++ resolved
@@ -121,13 +121,10 @@
      */
     @Override
     public PactDslJsonBody minArrayLike(Integer size, int numberExamples) {
-<<<<<<< HEAD
-=======
       if (numberExamples < size) {
         throw new IllegalArgumentException(String.format("Number of example %d is less than the minimum size of %d",
           numberExamples, size));
       }
->>>>>>> e5d6d423
       matchers.addRule(rootPath + appendArrayIndex(1), matchMin(size));
       PactDslJsonArray parent = new PactDslJsonArray("", "", this, true);
       parent.setNumberExamples(numberExamples);
@@ -160,13 +157,10 @@
      */
     @Override
     public PactDslJsonBody maxArrayLike(Integer size, int numberExamples) {
-<<<<<<< HEAD
-=======
       if (numberExamples > size) {
         throw new IllegalArgumentException(String.format("Number of example %d is more than the maximum size of %d",
           numberExamples, size));
       }
->>>>>>> e5d6d423
       matchers.addRule(rootPath + appendArrayIndex(1), matchMax(size));
       PactDslJsonArray parent = new PactDslJsonArray("", "", this, true);
       parent.setNumberExamples(numberExamples);
@@ -773,13 +767,10 @@
 
   @Override
   public PactDslJsonArray eachArrayWithMaxLike(int numberExamples, Integer size) {
-<<<<<<< HEAD
-=======
     if (numberExamples > size) {
       throw new IllegalArgumentException(String.format("Number of example %d is more than the maximum size of %d",
         numberExamples, size));
     }
->>>>>>> e5d6d423
     matchers.addRule(rootPath + appendArrayIndex(1), matchMax(size));
     PactDslJsonArray parent = new PactDslJsonArray(rootPath, "", this, true);
     parent.setNumberExamples(numberExamples);
@@ -803,13 +794,10 @@
 
   @Override
   public PactDslJsonArray eachArrayWithMinLike(int numberExamples, Integer size) {
-<<<<<<< HEAD
-=======
     if (numberExamples < size) {
       throw new IllegalArgumentException(String.format("Number of example %d is less than the minimum size of %d",
         numberExamples, size));
     }
->>>>>>> e5d6d423
     matchers.addRule(rootPath + appendArrayIndex(1), matchMin(size));
     PactDslJsonArray parent = new PactDslJsonArray(rootPath, "", this, true);
     parent.setNumberExamples(numberExamples);
