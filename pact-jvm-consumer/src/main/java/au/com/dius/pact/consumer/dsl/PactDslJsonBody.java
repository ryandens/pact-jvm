--- conflicted
+++ resolved
@@ -495,15 +495,8 @@
     @Override
     @Deprecated
     public PactDslJsonBody arrayLike(String name) {
-<<<<<<< HEAD
         matchers.addRule(matcherKey(name), new TypeMatcher());
-        return new PactDslJsonBody(".", new PactDslJsonArray(matcherKey(name), this, true));
-=======
-        Map<String, Object> matcher = new HashMap<String, Object>();
-        matcher.put("match", "type");
-        matchers.put(matcherKey(name), matcher);
         return new PactDslJsonBody(".", ".", new PactDslJsonArray(matcherKey(name), "", this, true));
->>>>>>> 70c6261a
     }
 
     @Override
@@ -533,13 +526,8 @@
      */
     @Override
     public PactDslJsonBody eachLike(String name, int numberExamples) {
-<<<<<<< HEAD
       matchers.addRule(matcherKey(name), matchMin(0));
-      PactDslJsonArray parent = new PactDslJsonArray(matcherKey(name), this, true);
-=======
-      matchers.put(matcherKey(name), matchMin(0));
       PactDslJsonArray parent = new PactDslJsonArray(matcherKey(name), "", this, true);
->>>>>>> 70c6261a
       parent.setNumberExamples(numberExamples);
       return new PactDslJsonBody(".", ".", parent);
     }
@@ -565,13 +553,8 @@
      * @param numberExamples number of examples to generate
      */
     public PactDslJsonBody eachLike(String name, PactDslJsonRootValue value, int numberExamples) {
-<<<<<<< HEAD
       matchers.addRule(matcherKey(name), matchMin(0));
-      PactDslJsonArray parent = new PactDslJsonArray(matcherKey(name), this, true);
-=======
-      matchers.put(matcherKey(name), matchMin(0));
       PactDslJsonArray parent = new PactDslJsonArray(matcherKey(name), "", this, true);
->>>>>>> 70c6261a
       parent.setNumberExamples(numberExamples);
       parent.putObject(value);
       return (PactDslJsonBody) parent.closeArray();
@@ -600,13 +583,8 @@
      */
     @Override
     public PactDslJsonBody minArrayLike(String name, Integer size, int numberExamples) {
-<<<<<<< HEAD
       matchers.addRule(matcherKey(name), matchMin(size));
-      PactDslJsonArray parent = new PactDslJsonArray(matcherKey(name), this, true);
-=======
-      matchers.put(matcherKey(name), matchMin(size));
       PactDslJsonArray parent = new PactDslJsonArray(matcherKey(name), "", this, true);
->>>>>>> 70c6261a
       parent.setNumberExamples(numberExamples);
       return new PactDslJsonBody(".", "", parent);
     }
@@ -634,13 +612,8 @@
      * @param numberExamples number of examples to generate
      */
     public PactDslJsonBody minArrayLike(String name, Integer size, PactDslJsonRootValue value, int numberExamples) {
-<<<<<<< HEAD
       matchers.addRule(matcherKey(name), matchMin(size));
-      PactDslJsonArray parent = new PactDslJsonArray(matcherKey(name), this, true);
-=======
-      matchers.put(matcherKey(name), matchMin(size));
       PactDslJsonArray parent = new PactDslJsonArray(matcherKey(name), "", this, true);
->>>>>>> 70c6261a
       parent.setNumberExamples(numberExamples);
       parent.putObject(value);
       return (PactDslJsonBody) parent.closeArray();
@@ -669,13 +642,8 @@
      */
     @Override
     public PactDslJsonBody maxArrayLike(String name, Integer size, int numberExamples) {
-<<<<<<< HEAD
       matchers.addRule(matcherKey(name), matchMax(size));
-      PactDslJsonArray parent = new PactDslJsonArray(matcherKey(name), this, true);
-=======
-      matchers.put(matcherKey(name), matchMax(size));
       PactDslJsonArray parent = new PactDslJsonArray(matcherKey(name), "", this, true);
->>>>>>> 70c6261a
       parent.setNumberExamples(numberExamples);
       return new PactDslJsonBody(".", "", parent);
     }
@@ -703,13 +671,8 @@
      * @param numberExamples number of examples to generate
      */
     public PactDslJsonBody maxArrayLike(String name, Integer size, PactDslJsonRootValue value, int numberExamples) {
-<<<<<<< HEAD
       matchers.addRule(matcherKey(name), matchMax(size));
-      PactDslJsonArray parent = new PactDslJsonArray(matcherKey(name), this, true);
-=======
-      matchers.put(matcherKey(name), matchMax(size));
       PactDslJsonArray parent = new PactDslJsonArray(matcherKey(name), "", this, true);
->>>>>>> 70c6261a
       parent.setNumberExamples(numberExamples);
       parent.putObject(value);
       return (PactDslJsonBody) parent.closeArray();
@@ -849,13 +812,8 @@
 
   @Override
   public PactDslJsonArray eachArrayLike(String name, int numberExamples) {
-<<<<<<< HEAD
     matchers.addRule(matcherKey(name), matchMin(0));
-    PactDslJsonArray parent = new PactDslJsonArray(matcherKey(name), this, true);
-=======
-    matchers.put(matcherKey(name), matchMin(0));
     PactDslJsonArray parent = new PactDslJsonArray(matcherKey(name), "", this, true);
->>>>>>> 70c6261a
     parent.setNumberExamples(numberExamples);
     return new PactDslJsonArray("", "", parent);
   }
@@ -877,13 +835,8 @@
 
   @Override
   public PactDslJsonArray eachArrayWithMaxLike(String name, int numberExamples, Integer size) {
-<<<<<<< HEAD
     matchers.addRule(matcherKey(name), matchMax(size));
-    PactDslJsonArray parent = new PactDslJsonArray(matcherKey(name), this, true);
-=======
-    matchers.put(matcherKey(name), matchMax(size));
     PactDslJsonArray parent = new PactDslJsonArray(matcherKey(name), "", this, true);
->>>>>>> 70c6261a
     parent.setNumberExamples(numberExamples);
     return new PactDslJsonArray("", "", parent);
   }
@@ -905,13 +858,8 @@
 
   @Override
   public PactDslJsonArray eachArrayWithMinLike(String name, int numberExamples, Integer size) {
-<<<<<<< HEAD
     matchers.addRule(matcherKey(name), matchMin(size));
-    PactDslJsonArray parent = new PactDslJsonArray(matcherKey(name), this, true);
-=======
-    matchers.put(matcherKey(name), matchMin(size));
     PactDslJsonArray parent = new PactDslJsonArray(matcherKey(name), "", this, true);
->>>>>>> 70c6261a
     parent.setNumberExamples(numberExamples);
     return new PactDslJsonArray("", "", parent);
   }
@@ -926,7 +874,7 @@
    * @param exampleKey Example key to use for generating bodies
    */
   public PactDslJsonBody eachKeyMappedToAnArrayLike(String exampleKey) {
-    matchers.put(".*", matchMin(0));
+    matchers.addRule(".*", matchMin(0));
     PactDslJsonArray parent = new PactDslJsonArray(".*", exampleKey, this, true);
     return new PactDslJsonBody(".", "", parent);
   }
@@ -936,7 +884,7 @@
    * @param exampleKey Example key to use for generating bodies
    */
   public PactDslJsonBody eachKeyLike(String exampleKey) {
-    matchers.put(rootPath + "*", matchType());
+    matchers.addRule(rootPath + "*", new TypeMatcher());
     return new PactDslJsonBody(rootPath + "*.", exampleKey, this);
   }
 
@@ -947,8 +895,8 @@
    */
   public PactDslJsonBody eachKeyLike(String exampleKey, PactDslJsonRootValue value) {
     body.put(exampleKey, value.getBody());
-    for(String matcherName: value.matchers.keySet()) {
-      matchers.put(matcherName + ".*", value.matchers.get(matcherName));
+    for(String matcherName: value.matchers.getMatchingRules().keySet()) {
+      matchers.addRules(matcherName + ".*", value.matchers.getMatchingRules().get(matcherName));
     }
     return this;
   }
