package au.com.dius.pact.consumer;

import au.com.dius.pact.consumer.dsl.PactDslJsonBody;
import au.com.dius.pact.consumer.dsl.PactDslResponse;
import au.com.dius.pact.model.MockProviderConfig;
import au.com.dius.pact.model.MockProviderConfig$;
import au.com.dius.pact.model.PactSpecVersion;
import org.apache.commons.lang3.math.NumberUtils;
import org.apache.commons.lang3.time.DateFormatUtils;
import org.apache.http.entity.ContentType;
import org.json.JSONObject;
import org.junit.Assert;
import org.junit.Test;
import org.slf4j.Logger;
import org.slf4j.LoggerFactory;

import java.io.IOException;
import java.util.Date;
import java.util.HashMap;
import java.util.Map;

public class MatchingTest {
    private static final Logger LOGGER = LoggerFactory.getLogger(MatchingTest.class);

    private static final VerificationResult PACT_VERIFIED = PactVerified$.MODULE$;
    private static final String HARRY = "harry";
    private static final String HELLO = "/hello";
    private static final String TEST_CONSUMER = "test_consumer";
    private static final String TEST_PROVIDER = "test_provider";

    @Test
    public void testRegexpMatchingOnBody() {
        PactDslJsonBody body = new PactDslJsonBody()
            .stringMatcher("name", "\\w+", HARRY)
            .stringMatcher("position", "staff|contactor");

        PactDslJsonBody responseBody = new PactDslJsonBody()
            .stringMatcher("name", "\\w+", HARRY);

        HashMap<String, String> expectedResponse = new HashMap<String, String>();
        expectedResponse.put("name", HARRY);
        runTest(buildPactFragment(body, responseBody, "a test interaction that requires regex matching"),
            "{\"name\": \"Arnold\", \"position\": \"staff\"}", expectedResponse, HELLO);
    }

    @Test
    public void testMatchingByTypeOnBody() {
        PactDslJsonBody body = new PactDslJsonBody()
                .stringType("name")
                .booleanType("happy")
                .hexValue("hexCode")
                .id()
                .ipAddress("localAddress")
                .numberValue("age", 100)
                .numberType("ageAverage", 150.0)
                .integerType("age2", 200)
                .timestamp();

        PactDslJsonBody responseBody = new PactDslJsonBody();

        HashMap expectedResponse = new HashMap();
        runTest(buildPactFragment(body, responseBody, "a test interaction that requires type matching"),
            new JSONObject()
                .put("name", "Giggle and Hoot")
                .put("happy", true)
                .put("hexCode", "abcdef0123456789")
                .put("id", 1234567890)
                .put("localAddress", "192.168.0.1")
                .put("age", 100)
                .put("ageAverage", 150.0)
                .put("age2", 200)
                .put("timestamp", DateFormatUtils.ISO_DATETIME_FORMAT.format(new Date()))
                .toString(),
            expectedResponse, HELLO);
    }

    @Test
    public void testRegexpMatchingOnPath() {
        PactDslResponse fragment = ConsumerPactBuilder
            .consumer(TEST_CONSUMER)
            .hasPactWith(TEST_PROVIDER)
            .uponReceiving("a request to match on path")
            .matchPath("/hello/[0-9]{4}")
            .method("POST")
            .body("{}", ContentType.APPLICATION_JSON)
            .willRespondWith()
            .status(200);
        Map expectedResponse = new HashMap();
        runTest(fragment, "{}", expectedResponse, "/hello/1234");
    }

    @Test
    public void testRegexpMatchingOnHeaders() {
        PactDslResponse fragment = ConsumerPactBuilder
                .consumer(TEST_CONSUMER)
                .hasPactWith(TEST_PROVIDER)
                .uponReceiving("a request to match on headers")
                    .path(HELLO)
                    .method("POST")
                    .matchHeader("testreqheader", "test.*value", "testreqheadervalue")
                .body("{}", ContentType.APPLICATION_JSON)
                .willRespondWith()
                .status(200)
                    .matchHeader("Location", ".*/hello/[0-9]+", "/hello/1234");
        Map expectedResponse = new HashMap();
        runTest(fragment, "{}", expectedResponse, HELLO);
    }

    @Test
    public void testRegexCharClassStringGenerator() {
        PactDslJsonBody numeric = new PactDslJsonBody()
                .stringMatcher("x", "\\d+");
        String val = new JSONObject(numeric.getBody().toString()).getString("x");
        Assert.assertTrue("'" + val + "' is not a number", NumberUtils.isDigits(val));

        PactDslJsonBody numericWithLimitedRep = new PactDslJsonBody()
                .stringMatcher("x", "\\d{9}");
        val = new JSONObject(numericWithLimitedRep.getBody().toString()).getString("x");
        Assert.assertTrue("'" + val + "' is not a number", NumberUtils.isDigits(val));
    }

    private void runTest(PactDslResponse pactFragment, final String body, final Map expectedResponse, final String path) {
<<<<<<< HEAD
        MockProviderConfig config = MockProviderConfig$.MODULE$.createDefault(new PactConfig(PactSpecVersion.V2));
=======
        MockProviderConfig config = MockProviderConfig$.MODULE$.createDefault(PactSpecVersion.V2);
>>>>>>> a9554cfe
        VerificationResult result = pactFragment.toFragment().runConsumer(config, new TestRun() {
            @Override
            public void run(MockProviderConfig config) throws IOException {
                try {
                    Assert.assertEquals(new ConsumerClient(config.url()).post(path, body, ContentType.APPLICATION_JSON), expectedResponse);
                } catch (IOException e) {
                    LOGGER.error(e.getMessage(), e);
                    throw e;
                }
            }
        });

        if (result instanceof PactError) {
            throw new RuntimeException(((PactError)result).error());
        }

        Assert.assertEquals(PACT_VERIFIED, result);
    }

    private PactDslResponse buildPactFragment(PactDslJsonBody body, PactDslJsonBody responseBody, String description) {
        return ConsumerPactBuilder
            .consumer(TEST_CONSUMER)
            .hasPactWith(TEST_PROVIDER)
            .uponReceiving(description)
                .path(HELLO)
                .method("POST")
                .body(body)
            .willRespondWith()
                .status(200)
                .body(responseBody);
    }

}<|MERGE_RESOLUTION|>--- conflicted
+++ resolved
@@ -120,11 +120,7 @@
     }
 
     private void runTest(PactDslResponse pactFragment, final String body, final Map expectedResponse, final String path) {
-<<<<<<< HEAD
-        MockProviderConfig config = MockProviderConfig$.MODULE$.createDefault(new PactConfig(PactSpecVersion.V2));
-=======
         MockProviderConfig config = MockProviderConfig$.MODULE$.createDefault(PactSpecVersion.V2);
->>>>>>> a9554cfe
         VerificationResult result = pactFragment.toFragment().runConsumer(config, new TestRun() {
             @Override
             public void run(MockProviderConfig config) throws IOException {
