--- conflicted
+++ resolved
@@ -3,11 +3,7 @@
 import com.typesafe.sbt.pgp.PgpKeys._
 
 object Common {
-<<<<<<< HEAD
-    def version = "2.5.0-beta.1"
-=======
-    def version = "3.5.1"
->>>>>>> 64febe9c
+    def version = "3.5.0-jre7"
 }
 
 object BuildSettings {
