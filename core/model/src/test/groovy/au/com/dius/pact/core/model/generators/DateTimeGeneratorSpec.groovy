package au.com.dius.pact.core.model.generators

<<<<<<< HEAD
import spock.lang.Ignore
=======
import au.com.dius.pact.core.support.Json
import com.google.gson.JsonObject
>>>>>>> 21d792ae
import spock.lang.Specification

import java.time.OffsetDateTime

@SuppressWarnings('LineLength')
class DateTimeGeneratorSpec extends Specification {

  def 'supports timezones'() {
    expect:
    new DateTimeGenerator('yyyy-MM-dd\'T\'HH:mm:ssZ', null).generate([:]) ==~
      /\d{4}-\d{2}-\d{2}T\d{2}:\d{2}:\d{2}[-+]\d+/
  }

  @Ignore // This fails on CI
  def 'Uses any defined expression to generate the datetime value'() {
    expect:
    new DateTimeGenerator('yyyy-MM-dd\'T\'HH:mm:ssZ', '+ 1 day @ + 1 hour')
      .generate([baseDateTime: base]) == datetime

    where:
    base = OffsetDateTime.now()
    datetime = base.plusDays(1).plusHours(1).format('yyyy-MM-dd\'T\'HH:mm:ssZ')
  }

  def 'Uses json deserialization to work correctly with optional format fields'() {
    given:
    def map = [:]
    def json = Json.INSTANCE.toJson(map)
    def baseDateTime = OffsetDateTime.now()

    expect:
    DateTimeGenerator.@Companion.fromJson((JsonObject)json).generate([baseDateTime: baseDateTime]) == baseDateTime.toString()
  }
}<|MERGE_RESOLUTION|>--- conflicted
+++ resolved
@@ -1,11 +1,7 @@
 package au.com.dius.pact.core.model.generators
 
-<<<<<<< HEAD
-import spock.lang.Ignore
-=======
 import au.com.dius.pact.core.support.Json
 import com.google.gson.JsonObject
->>>>>>> 21d792ae
 import spock.lang.Specification
 
 import java.time.OffsetDateTime
@@ -19,7 +15,6 @@
       /\d{4}-\d{2}-\d{2}T\d{2}:\d{2}:\d{2}[-+]\d+/
   }
 
-  @Ignore // This fails on CI
   def 'Uses any defined expression to generate the datetime value'() {
     expect:
     new DateTimeGenerator('yyyy-MM-dd\'T\'HH:mm:ssZ', '+ 1 day @ + 1 hour')
