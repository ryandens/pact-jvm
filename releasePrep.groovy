--- conflicted
+++ resolved
@@ -111,12 +111,8 @@
   executeOnShell './gradlew clean uploadArchives'
 }
 
-<<<<<<< HEAD
 def relVer = Version.valueOf(releaseVer)
 def nextVer = relVer.incrementPreReleaseVersion()
-=======
-def nextVer = Version.valueOf(releaseVer).incrementPreReleaseVersion()
->>>>>>> e5d6d423
 ask("Bump version to $nextVer?: [Y]") {
   executeOnShell "sed -i -e \"s/version = '${releaseVer}'/version = '${nextVer}'/\" build.gradle"
   executeOnShell "sed -i -e \"s/def version = \\\"${releaseVer}\\\"/def version = \\\"${nextVer}\\\"/\" project/Build.scala"
