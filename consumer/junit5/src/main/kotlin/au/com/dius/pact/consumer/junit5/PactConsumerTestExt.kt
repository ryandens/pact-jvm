--- conflicted
+++ resolved
@@ -219,13 +219,8 @@
 
   override fun beforeAll(context: ExtensionContext) {
     val store = context.getStore(NAMESPACE)
-<<<<<<< HEAD
-    store.put("executedFragments", mutableListOf<Method>())
-    store.put("pactsToWrite", mutableMapOf<Pair<Consumer, Provider>, Pair<BasePact, PactSpecVersion>>())
-=======
     store.put("executedFragments", ConcurrentHashMap.newKeySet<Method>())
-    store.put("pactsToWrite", ConcurrentHashMap<Pair<Consumer, Provider>, Pair<BasePact<*>, PactSpecVersion>>())
->>>>>>> f05d904d
+    store.put("pactsToWrite", ConcurrentHashMap<Pair<Consumer, Provider>, Pair<BasePact, PactSpecVersion>>())
   }
 
   override fun beforeTestExecution(context: ExtensionContext) {
