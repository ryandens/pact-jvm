--- conflicted
+++ resolved
@@ -2,9 +2,6 @@
 
 import au.com.dius.pact.consumer.dsl.DslPart;
 import au.com.dius.pact.consumer.dsl.PactDslJsonBody;
-<<<<<<< HEAD
-import au.com.dius.pact.core.support.json.JsonValue;
-=======
 
 import java.util.Collections;
 import java.util.Date;
@@ -15,7 +12,6 @@
 import au.com.dius.pact.core.support.json.JsonValue;
 import org.json.JSONArray;
 import org.json.JSONObject;
->>>>>>> d13c182e
 import org.junit.Test;
 
 import java.util.Arrays;
@@ -64,83 +60,6 @@
                 .object(K_DEPRECIATION_BIPS)
                     .id()
                 .closeObject()
-<<<<<<< HEAD
-=======
-            .closeArray();
-
-        Set<String> expectedMatchers = new HashSet<String>(Arrays.asList(
-          ".id",
-          ".2.id",
-          ".numbers[3]",
-          ".numbers[0]",
-          ".numbers[4].timestamp",
-          ".numbers[4].dob",
-          ".numbers[4].id",
-          ".numbers[4].10k-depreciation-bips.id"
-        ));
-        assertThat(body.getMatchers().getMatchingRules().keySet(), is(equalTo(expectedMatchers)));
-
-        assertThat(((JSONObject) body.getBody()).keySet(), is(equalTo((Set)
-                new HashSet(Arrays.asList("2", NUMBERS, "id")))));
-    }
-
-    @Test
-    public void matcherPathTest() {
-      DslPart body = new PactDslJsonBody()
-        .id("1")
-        .stringType("@field")
-        .hexValue("200", "abc")
-        .integerType(K_DEPRECIATION_BIPS);
-
-      Set<String> expectedMatchers = new HashSet<String>(Arrays.asList(
-        ".200", ".1", ".@field", ".10k-depreciation-bips"
-      ));
-      assertThat(body.getMatchers().getMatchingRules().keySet(), is(equalTo(expectedMatchers)));
-
-      assertThat(((JSONObject) body.getBody()).keySet(), is(equalTo((Set)
-              new HashSet(Arrays.asList("200", K_DEPRECIATION_BIPS, "1", "@field")))));
-    }
-
-    @Test
-    public void eachLikeMatcherTest() {
-      DslPart body = new PactDslJsonBody()
-        .eachLike("ids")
-          .id()
-          .closeObject()
-        .closeArray();
-
-      DslPart idsBody = new PactDslJsonBody().id();
-      DslPart body2 = new PactDslJsonBody()
-        .eachLike("ids", idsBody);
-
-        Set<String> expectedMatchers = new HashSet<String>(Arrays.asList(
-          ".ids",
-          ".ids[*].id"
-        ));
-        assertThat(body.getMatchers().getMatchingRules().keySet(), is(equalTo(expectedMatchers)));
-        assertThat(body2.getMatchers().getMatchingRules().keySet(), is(equalTo(expectedMatchers)));
-
-      Set<String> ids = new HashSet<>(Collections.singletonList("ids"));
-      assertThat(((JSONObject) body.getBody()).keySet(), is(equalTo(ids)));
-      assertThat(((JSONObject) body2.getBody()).keySet(), is(equalTo(ids)));
-      assertThat(body.getBody().toString(), is(equalTo(body2.getBody().toString())));
-    }
-
-    @Test
-    public void nestedObjectMatcherTest() {
-        DslPart body = new PactDslJsonBody()
-          .object(FIRST)
-            .stringType(LEVEL_1, L_1_EXAMPLE)
-            .stringType("@level1")
-            .object(SECOND)
-              .stringType(LEVEL_2, L_2_EXAMPLE)
-              .object(THIRD)
-                .stringType("level3", "l3example")
-                .object("fourth")
-                  .stringType("level4", "l4example")
-                .closeObject()
-              .closeObject()
->>>>>>> d13c182e
             .closeObject()
         .closeArray();
 
@@ -172,7 +91,7 @@
     ));
     assertThat(body.getMatchers().getMatchingRules().keySet(), is(equalTo(expectedMatchers)));
 
-    assertThat(body.getBody().asObject().keys(), 
+    assertThat(body.getBody().asObject().keys(),
       is(equalTo(new HashSet(Arrays.asList("200", K_DEPRECIATION_BIPS, "1", "@field")))));
   }
 
@@ -182,17 +101,21 @@
       .eachLike("ids")
           .id()
           .closeObject()
-<<<<<<< HEAD
       .closeArray();
 
-    Set<String> expectedMatchers = new HashSet<String>(Arrays.asList(
+    DslPart idsBody = new PactDslJsonBody().id();
+      DslPart body2 = new PactDslJsonBody()
+        .eachLike("ids", idsBody);Set<String> expectedMatchers = new HashSet<String>(Arrays.asList(
       ".ids",
       ".ids[*].id"
     ));
-    assertThat(body.getMatchers().getMatchingRules().keySet(), is(equalTo(expectedMatchers)));
-
-    assertThat(body.getBody().asObject().keys(), is(equalTo(new HashSet(Collections.singletonList("ids")))));
-  }
+    assertThat(body.getMatchers().getMatchingRules().keySet(), is(equalTo(expectedMatchers)));assertThat(body2.getMatchers().getMatchingRules().keySet(), is(equalTo(expectedMatchers)));
+
+      Set<String> ids = new HashSet<>(Collections.singletonList("ids"));
+      assertThat(body.getBody().asObject().keys(), is(equalTo(ids)));
+      assertThat(body2.getBody().asObject().keys(), is(equalTo(ids)));
+      assertThat(body.getBody().toString(), is(equalTo(body2.getBody().toString())));
+    }
 
   @Test
   public void nestedObjectMatcherTest() {
@@ -343,53 +266,7 @@
     assertThat(jsonObject.get("dateBerlin").toString(), is(equalTo("1970-01-01")));
     assertThat(jsonObject.get("timeLosAngeles").toString(), is(equalTo("16:00:00")));
     assertThat(jsonObject.get("timeBerlin").toString(), is(equalTo("01:00:00")));
-=======
-          .array(NUMBERS)
-            .id()
-            .nullValue()
-            .stringValue(null)
-          .closeArray();
-
-        JSONObject jsonObject = (JSONObject) body.getBody();
-        assertThat(jsonObject.keySet(), is(equalTo((Set) new HashSet(Arrays.asList("2", NUMBERS, "id")))));
-
-        assertThat(jsonObject.getJSONObject("2").get("test"), is(JSONObject.NULL));
-        JSONArray numbers = jsonObject.getJSONArray(NUMBERS);
-        assertThat(numbers.length(), is(3));
-        assertThat(numbers.get(0), is(notNullValue()));
-        assertThat(numbers.get(1), is(JSONObject.NULL));
-        assertThat(numbers.get(2), is(JSONObject.NULL));
-    }
-
-    @Test
-    public void testLargeDateFormat() {
-      String DATE_FORMAT = "EEE, dd MMM yyyy HH:mm:ss +HHMM 'GMT'";
-      final PactDslJsonBody response = new PactDslJsonBody();
-      response
-        .date("lastUpdate", DATE_FORMAT)
-        .date("creationDate", DATE_FORMAT);
-      JSONObject jsonObject = (JSONObject) response.getBody();
-      assertThat(jsonObject.get("lastUpdate").toString(), matchesPattern("\\w{2,3}\\.?, \\d{2} \\w{3}\\.? \\d{4} \\d{2}:00:00 \\+\\d+ GMT"));
-    }
-
-    @Test
-    public void testExampleTimestampTimezone() {
-      final PactDslJsonBody response = new PactDslJsonBody();
-      response
-        .datetime("timestampLosAngeles", "yyyy-MM-dd'T'HH:mm:ss.SSS'Z'", new Date(0), TimeZone.getTimeZone("America/Los_Angeles"))
-        .datetime("timestampBerlin", "yyyy-MM-dd'T'HH:mm:ss.SSS'Z'", new Date(0), TimeZone.getTimeZone("Europe/Berlin"))
-        .date("dateLosAngeles", "yyyy-MM-dd", new Date(0), TimeZone.getTimeZone("America/Los_Angeles"))
-        .date("dateBerlin", "yyyy-MM-dd", new Date(0), TimeZone.getTimeZone("Europe/Berlin"))
-        .time("timeLosAngeles", "HH:mm:ss", new Date(0), TimeZone.getTimeZone("America/Los_Angeles"))
-        .time("timeBerlin", "HH:mm:ss", new Date(0), TimeZone.getTimeZone("Europe/Berlin"));
-      JSONObject jsonObject = (JSONObject) response.getBody();
-      assertThat(jsonObject.get("timestampLosAngeles").toString(), is(equalTo("1969-12-31T16:00:00.000Z")));
-      assertThat(jsonObject.get("timestampBerlin").toString(), is(equalTo("1970-01-01T01:00:00.000Z")));
-      assertThat(jsonObject.get("dateLosAngeles").toString(), is(equalTo("1969-12-31")));
-      assertThat(jsonObject.get("dateBerlin").toString(), is(equalTo("1970-01-01")));
-      assertThat(jsonObject.get("timeLosAngeles").toString(), is(equalTo("16:00:00")));
-      assertThat(jsonObject.get("timeBerlin").toString(), is(equalTo("01:00:00")));
-    }
+  }
 
   @Test
   public void largeBodyTest() {
@@ -699,8 +576,7 @@
         .minArrayLike("eventHistories", 1, eventHistories)
       .closeObject().asBody();
 
-    JSONObject jsonObject = (JSONObject) body.getBody();
-    JsonValue jsonValue = JsonParser.parseString(jsonObject.toString());
+    JsonValue jsonValue = body.getBody();
     assertThat(jsonValue.asObject().getEntries().keySet(),
       is(equalTo(new HashSet<>(Arrays.asList("division", "metadata", "itemType", "itemAudit", "exxer", "wrapper",
         "parentWrapper", "version", "master")))));
@@ -709,6 +585,5 @@
     assertThat(jsonValue.asObject().get("itemAudit").get("eventHistories").asArray().getValues()
         .get(0).asObject().getEntries().keySet(),
       is(equalTo(new HashSet<>(Arrays.asList("eventProcessedDate", "eventType", "eventService", "eventCreationDate")))));
->>>>>>> d13c182e
   }
 }