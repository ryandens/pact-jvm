--- conflicted
+++ resolved
@@ -373,14 +373,14 @@
       '$.datetimeExp': [type: 'DateTime', format: "yyyy-MM-dd'T'HH:mm:ss", expression: 'today + 1 hour']]]
   }
 
-<<<<<<< HEAD
   def 'unordered array with min and max function should validate the minSize less than maxSize'() {
     when:
     new PactDslJsonBody().unorderedMinMaxArray('test', 4, 3)
 
     then:
     thrown(IllegalArgumentException)
-=======
+  }
+
   def 'like matcher'() {
     given:
     PactDslJsonBody body = new PactDslJsonBody()
@@ -388,11 +388,10 @@
       .like('num', 100)
 
     expect:
-    body.body.toString() == '{"test":"Test","num":100}'
+    body.body.toString() == '{"num":100,"test":"Test"}'
     body.matchers.toMap(PactSpecVersion.V3) == [
       '.test': [matchers: [[match: 'type']], combine: 'AND'],
       '.num': [matchers: [[match: 'type']], combine: 'AND']
     ]
->>>>>>> 70eea0cf
   }
 }