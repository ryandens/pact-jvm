--- conflicted
+++ resolved
@@ -25,11 +25,7 @@
 
     @Rule
     public PactProviderRule mockTestProvider = new PactProviderRule("test_provider", "localhost", 8443, true,
-<<<<<<< HEAD
-      new PactConfig(PactSpecVersion.V2), this);
-=======
       PactSpecVersion.V2, this);
->>>>>>> a9554cfe
 
     @Pact(provider="test_provider", consumer="test_consumer")
     public PactFragment createFragment(PactDslWithProvider builder) {
