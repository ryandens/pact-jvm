package broker

import au.com.dius.pact.consumer.PactVerificationResult
import au.com.dius.pact.consumer.groovy.PactBuilder
import au.com.dius.pact.core.pactbroker.ConsumerVersionSelector
import au.com.dius.pact.core.pactbroker.Latest
import au.com.dius.pact.core.pactbroker.PactBrokerClient
import au.com.dius.pact.core.pactbroker.PactBrokerClientConfig
import au.com.dius.pact.core.pactbroker.TestResult
import com.github.michaelbull.result.Err
import com.github.michaelbull.result.Ok
import spock.lang.Specification

@SuppressWarnings(['UnnecessaryGetter', 'LineLength', 'NestedBlockDepth', 'AbcMetric', 'MethodSize'])
class PactBrokerClientPactSpec extends Specification {

  private PactBrokerClient pactBrokerClient
  private File pactFile
  private String pactContents
  private PactBuilder pactBroker, imaginaryBroker

  def setup() {
<<<<<<< HEAD
    pactBrokerClient = new PactBrokerClient('http://localhost:9876', [halClient: [maxPublishRetries: 0]])
=======
    pactBrokerClient = new PactBrokerClient('http://localhost:8080', [halClient: [maxPublishRetries: 0]],
      new PactBrokerClientConfig())
>>>>>>> d11e1742
    pactFile = File.createTempFile('pact', '.json')
    pactContents = '''
      {
          "provider" : {
              "name" : "Provider"
          },
          "consumer" : {
              "name" : "Foo Consumer"
          },
          "interactions" : []
      }
    '''
    pactFile.write pactContents
    pactBroker = new PactBuilder()
    pactBroker {
      serviceConsumer 'JVM Pact Broker Client'
      hasPactWith 'Pact Broker'
      port 9876
    }

    imaginaryBroker = new PactBuilder()
    imaginaryBroker {
      serviceConsumer 'JVM Pact Broker Client'
      hasPactWith 'Imaginary Pact Broker'
      port 9876
    }
  }

  def 'returns success when uploading a pact is ok'() {
    given:
    pactBroker {
      uponReceiving('a HAL navigate request')
      withAttributes(method: 'GET', path: '/')
      willRespondWith(status: 200)
      withBody(mimetype: 'application/json') {
        _links {
          'pb:publish-pact' {
            href url('http://localhost:9876', 'pacts/provider/{provider}/consumer/{consumer}/version/{consumerApplicationVersion}')
            title 'Publish a pact'
            templated true
          }
        }
      }
      uponReceiving('a pact publish request')
      withAttributes(method: 'PUT',
        path: '/pacts/provider/Provider/consumer/Foo Consumer/version/10.0.0/A',
        body: pactContents
      )
      willRespondWith(status: 200)
    }

    when:
    def result = pactBroker.runTest { server, context ->
      assert pactBrokerClient.uploadPactFile(pactFile, '10.0.0/A') instanceof Ok
    }

    then:
    result instanceof PactVerificationResult.Ok
  }

  def 'returns success when creating a tag for a pact is ok'() {
    given:
    pactBroker {
        uponReceiving('a HAL navigate request')
        withAttributes(method: 'GET', path: '/', body: '')
        willRespondWith(status: 200)
        withBody(mimetype: 'application/json') {
          _links {
            'pb:pacticipant-version-tag' {
              href url('http://localhost:8080', '/pacticipants/{pacticipant}/versions/{version}/tags/{tag}')
              title 'Create a tag'
              templated true
            }
          }
        }
        uponReceiving('a tag create request')
        withAttributes(method: 'PUT',
                path: '/pacticipants/Foo Consumer/versions/10.0.0/tags/A',
                body: '{}'
        )
        willRespondWith(status: 201)
      }

    when:
      def result = pactBroker.runTest { server, context ->
        assert pactBrokerClient.createVersionTag('Foo Consumer', '10.0.0', 'A') instanceof Ok
      }

    then:
      result instanceof PactVerificationResult.Ok
  }

  def 'returns an error when creating a tag for a pact fails'() {
    given:
    pactBroker {
      uponReceiving('a HAL navigate request')
      withAttributes(method: 'GET', path: '/', body: '')
      willRespondWith(status: 200)
      withBody(mimetype: 'application/json') {
        _links {
          'pb:pacticipant-version-tag' {
            href url('http://localhost:8080', '/pacticipants/{pacticipant}/versions/{version}/tags/{tag}')
            title 'Create a tag'
            templated true
          }
        }
      }
      uponReceiving('a tag create request')
      withAttributes(method: 'PUT',
              path: '/pacticipants/Foo Consumer/versions/10.0.0/tags/A',
              body: '{}'
      )
      willRespondWith(status: 500)
    }

    when:
    def result = pactBroker.runTest { server, context ->
      assert pactBrokerClient.createVersionTag('Foo Consumer', '10.0.0', 'A') instanceof Err<Exception>
    }

    then:
    result instanceof PactVerificationResult.Ok
  }

  def 'returns an error when forbidden to publish the pact'() {
    given:
    pactBroker {
      uponReceiving('a HAL navigate request')
      withAttributes(method: 'GET', path: '/')
      willRespondWith(status: 200)
      withBody(mimetype: 'application/json') {
        _links {
          'pb:publish-pact' {
            href url('http://localhost:9876', 'pacts/provider/{provider}/consumer/{consumer}/version/{consumerApplicationVersion}')
            title 'Publish a pact'
            templated true
          }
        }
      }
      uponReceiving('a pact publish request which will be forbidden')
      withAttributes(method: 'PUT',
              path: '/pacts/provider/Provider/consumer/Foo Consumer/version/10.0.0',
              body: pactContents
      )
      willRespondWith(status: 401, headers: [
              'Content-Type': 'application/json'
      ])
    }

    when:
    def result = pactBroker.runTest { server, context ->
      assert pactBrokerClient.uploadPactFile(pactFile, '10.0.0') instanceof Err
    }

    then:
    result instanceof PactVerificationResult.Ok
  }

  @SuppressWarnings('LineLength')
  def 'returns an error if the pact broker rejects the pact'() {
    given:
    def body = '{"errors":{"consumer_version_number":["Consumer version number \'XXX\' cannot be parsed to a version ' +
      'number. The expected format (unless this configuration has been overridden) is a semantic version. eg. 1.3.0 or 2.0.4.rc1"]}}'
    pactBroker {
      uponReceiving('a HAL navigate request')
      withAttributes(method: 'GET', path: '/')
      willRespondWith(status: 200)
      withBody(mimetype: 'application/json') {
        _links {
          'pb:publish-pact' {
            href url('http://localhost:9876', 'pacts/provider/{provider}/consumer/{consumer}/version/{consumerApplicationVersion}')
            title 'Publish a pact'
            templated true
          }
        }
      }
      given('No pact has been published between the Provider and Foo Consumer')
      uponReceiving('a pact publish request with invalid version')
      withAttributes(method: 'PUT',
        path: '/pacts/provider/Provider/consumer/Foo Consumer/version/XXXX',
        body: pactContents
      )
      willRespondWith(status: 400, headers: ['Content-Type': 'application/json;charset=utf-8'], body: body)
    }

    when:
    def result = pactBroker.runTest { server, context ->
      def result = pactBrokerClient.uploadPactFile(pactFile, 'XXXX')
      assert result instanceof Err
      assert result.error.body == body
    }

    then:
    result instanceof PactVerificationResult.Ok
  }

  @SuppressWarnings('LineLength')
  def 'returns an error if the pact broker rejects the pact with a conflict'() {
    given:
    def body = '''
        |This is the first time a pact has been published for "Foo Consumer".
        |The name "Foo Consumer" is very similar to the following existing consumers/providers:
        |Consumer
        |If you meant to specify one of the above names, please correct the pact configuration, and re-publish the pact.
        |If the pact is intended to be for a new consumer or provider, please manually create "Foo Consumer" using the following command, and then re-publish the pact:
        |$ curl -v -XPOST -H "Content-Type: application/json" -d "{\\"name\\": \\"Foo Consumer\\"}" %{create_pacticipant_url}
        '''.stripMargin()
    pactBroker {
      uponReceiving('a HAL navigate request')
      withAttributes(method: 'GET', path: '/')
      willRespondWith(status: 200)
      withBody(mimetype: 'application/json') {
        _links {
          'pb:publish-pact' {
            href url('http://localhost:9876', 'pacts/provider/{provider}/consumer/{consumer}/version/{consumerApplicationVersion}')
            title 'Publish a pact'
            templated true
          }
        }
      }
      given('No pact has been published between the Provider and Foo Consumer and there is a similar consumer')
      uponReceiving('a pact publish request')
      withAttributes(method: 'PUT',
        path: '/pacts/provider/Provider/consumer/Foo Consumer/version/10.0.0',
        body: pactContents
      )
      willRespondWith(status: 409, headers: ['Content-Type': 'text/plain'], body: body)
    }

    when:
    def result = pactBroker.runTest { server, context ->
      def result = pactBrokerClient.uploadPactFile(pactFile, '10.0.0')
      assert result instanceof Err
      assert result.error.body == body
    }

    then:
    result instanceof PactVerificationResult.Ok
  }

  @SuppressWarnings('LineLength')
  def 'handles non-json failure responses'() {
    given:
    imaginaryBroker {
      uponReceiving('a HAL navigate request')
      withAttributes(method: 'GET', path: '/')
      willRespondWith(status: 200)
      withBody(mimetype: 'application/json') {
        _links {
          'pb:publish-pact' {
            href url('http://localhost:9876', 'pacts/provider/{provider}/consumer/{consumer}/version/{consumerApplicationVersion}')
            title 'Publish a pact'
            templated true
          }
        }
      }
      given('Non-JSON response')
      uponReceiving('a pact publish request')
      withAttributes(method: 'PUT',
        path: '/pacts/provider/Provider/consumer/Foo Consumer/version/10.0.0',
        body: pactContents
      )
      willRespondWith(status: 400, headers: ['Content-Type': 'text/plain'],
        body: 'Enjoy this bit of text'
      )
    }

    when:
    def result = imaginaryBroker.runTest { server, context ->
      assert pactBrokerClient.uploadPactFile(pactFile, '10.0.0') instanceof Err
    }

    then:
    result instanceof PactVerificationResult.Ok
  }

  def 'pact broker navigation test'() {
    given:
    pactBroker {
      given('Two consumer pacts exist for the provider', [
        provider: 'Activity Service',
        consumer1: 'Foo Web Client',
        consumer2: 'Foo Web Client 2'
      ])
      uponReceiving('a request to the root')
      withAttributes(path: '/')
      willRespondWith(status: 200)
      withBody(contentType: 'application/hal+json') {
        '_links' {
          'pb:latest-provider-pacts' {
            href url('http://localhost:9876', 'pacts', 'provider', '{provider}', 'latest')
            title 'Latest pacts by provider'
            templated true
          }
        }
      }
      uponReceiving('a request for the provider pacts')
      withAttributes(path: '/pacts/provider/Activity Service/latest')
      willRespondWith(status: 200)
      withBody(contentType: 'application/hal+json') {
        '_links' {
          'pb:provider' {
            href url('http://localhost:9876', 'pacticipants', regexp('[^\\/]+', 'Activity Service'))
            title string('Activity Service')
          }
          'pb:pacts' eachLike(2) {
            href url('http://localhost:9876', 'pacts', 'provider', regexp('[^\\/]+', 'Activity Service'),
              'consumer', regexp('[^\\/]+', 'Foo Web Client'),
              'version', regexp('\\d+\\.\\d+\\.\\d+', '0.1.380'))
            title string('Pact between Foo Web Client (v0.1.380) and Activity Service')
            name string('Foo Web Client')
          }
        }
      }
    }

    when:
    def result = pactBroker.runTest { server, context ->
      assert pactBrokerClient.fetchConsumers('Activity Service').size() == 2
    }

    then:
    result instanceof PactVerificationResult.Ok
  }

  def 'publishing verification results pact test'() {
    given:
    pactBroker {
      given('A pact has been published between the Provider and Foo Consumer')
      uponReceiving('a pact publish verification request')
      withAttributes(method: 'POST',
        path: '/pacts/provider/Provider/consumer/Foo Consumer/pact-version/1234567890/verification-results'
      )
      withBody {
        success true
        providerApplicationVersion '10.0.0'
        verifiedBy {
          implementation 'Pact-JVM'
          version PactBuilder.string('4.1.12')
        }
      }
      willRespondWith(status: 201)
    }

    when:
    def result = pactBroker.runTest { server, context ->
      assert pactBrokerClient.publishVerificationResults([
        'pb:publish-verification-results': [
          href: 'http://localhost:9876/pacts/provider/Provider/consumer/Foo%20Consumer/pact-version/1234567890' +
            '/verification-results'
        ]
      ], new TestResult.Ok([] as Set), '10.0.0').value
    }

    then:
    result instanceof PactVerificationResult.Ok
  }

  def 'publishing verification results pact test with build info'() {
    given:
    pactBroker {
      given('A pact has been published between the Provider and Foo Consumer')
      uponReceiving('a pact publish verification request with build info')
      withAttributes(method: 'POST',
<<<<<<< HEAD
        path: '/pacts/provider/Provider/consumer/Foo Consumer/pact-version/1234567890/verification-results',
        body: [success: true, providerApplicationVersion: '10.0.0', buildUrl: 'http://localhost:9876/build']
=======
        path: '/pacts/provider/Provider/consumer/Foo Consumer/pact-version/1234567890/verification-results'
>>>>>>> d11e1742
      )
      withBody {
        success true
        providerApplicationVersion '10.0.0'
        buildUrl 'http://localhost:8080/build'
        verifiedBy {
          implementation 'Pact-JVM'
          version PactBuilder.string('4.1.12')
        }
      }
      willRespondWith(status: 201)
    }

    when:
    def result = pactBroker.runTest { server, context ->
      assert pactBrokerClient.publishVerificationResults([
        'pb:publish-verification-results': [
          href: 'http://localhost:9876/pacts/provider/Provider/consumer/Foo%20Consumer/pact-version/1234567890' +
            '/verification-results'
        ]
<<<<<<< HEAD
      ], TestResult.Ok.INSTANCE, '10.0.0', 'http://localhost:9876/build').value
=======
      ], new TestResult.Ok([] as Set), '10.0.0', 'http://localhost:8080/build').value
>>>>>>> d11e1742
    }

    then:
    result instanceof PactVerificationResult.Ok
  }

  def 'publishing verification results pact test with failure info'() {
    given:
    pactBroker {
      given('A pact has been published between the Provider and Foo Consumer')
      uponReceiving('a pact publish verification request with failure info')
      withAttributes(method: 'POST',
        path: '/pacts/provider/Provider/consumer/Foo Consumer/pact-version/1234567890/verification-results')
      withBody(mimeType: 'application/json') {
        success false
        providerApplicationVersion '10.0.0'
<<<<<<< HEAD
        buildUrl 'http://localhost:9876/build'
=======
        buildUrl 'http://localhost:8080/build'
        verifiedBy {
          implementation 'Pact-JVM'
          version PactBuilder.string('4.1.12')
        }
>>>>>>> d11e1742
        testResults eachLike {
          interactionId string('12345678')
          success false
          exceptions eachLike {
            message string('Boom!')
            exceptionClass string('java.io.IOException')
          }
          mismatches eachLike {
            description string('Expected status code of 400 but got 500')
          }
        }
      }
      willRespondWith(status: 201)
    }
    def failure = new TestResult.Failed([
      [
        message: 'Request to provider method failed with an exception',
        exception: new IOException('Boom!'),
        interactionId: '12345678'
      ],
      [
        description: 'Expected status code of 400 but got 500',
        interactionId: '12345678'
      ]
    ], 'Request to provider method failed with an exception')

    when:
    def result = pactBroker.runTest { server, context ->
      pactBrokerClient.publishVerificationResults([
        'pb:publish-verification-results': [
          href: 'http://localhost:9876/pacts/provider/Provider/consumer/Foo%20Consumer/pact-version/1234567890' +
            '/verification-results'
        ]
      ], failure, '10.0.0', 'http://localhost:9876/build')
    }

    then:
    result instanceof PactVerificationResult.Ok
  }

  def 'can-i-deploy call with provider version'() {
    given:
    pactBroker {
      given('the pact for Foo version 1.2.3 has been verified by Bar version 4.5.6 and version 5.6.7')
      uponReceiving('a request for the compatibility matrix where only the version of Foo is specified')
      withAttributes(method: 'GET', path: '/matrix', query: 'q[][pacticipant]=Foo&q[][version]=1.2.3&latestby=cvp&latest=true')
      willRespondWith(status: 200)
      withBody(mimeType: 'application/hal+json') {
        summary {
          deployable true
          reason 'some text'
          unknown 1
        }
        matrix = [
          {
            consumer {
              name 'Foo'
              version {
                number '4'
              }
            }
            provider {
              name 'Bar'
              version {
                number '5'
              }
            }
            verificationResult {
              verifiedAt '2017-10-10T12:49:04+11:00'
              success true
            }
            pact {
              createdAt '2017-10-10T12:49:04+11:00'
            }
          }
        ]
      }
    }

    when:
    def result = pactBroker.runTest { server, context ->
      pactBrokerClient.canIDeploy('Foo', '1.2.3', new Latest.UseLatest(false), null)
    }

    then:
    result instanceof PactVerificationResult.Ok
  }

  def 'can-i-deploy call with provider version and prod tag'() {
    given:
    pactBroker {
      given('the pact for Foo version 1.2.3 has been successfully verified by Bar version 4.5.6 (tagged prod) and version 5.6.7')
      uponReceiving('a request for the compatibility matrix for Foo version 1.2.3 and the latest prod versions of all other pacticipants')
      withAttributes(method: 'GET', path: '/matrix', query: 'q[][pacticipant]=Foo&q[][version]=1.2.3&latestby=cvp&latest=true&tag=prod')
      willRespondWith(status: 200)
      withBody(mimeType: 'application/hal+json') {
        summary {
          deployable true
          reason 'some text'
          unknown 1
        }
        matrix = [
          {
            consumer {
              name 'Foo'
              version {
                number '1.2.3'
              }
            }
            provider {
              name 'Bar'
              version {
                number '4.5.6'
              }
            }
          }
        ]
      }
    }

    when:
    def result = pactBroker.runTest { server, context ->
      pactBrokerClient.canIDeploy('Foo', '1.2.3', new Latest.UseLatest(false), 'prod')
    }

    then:
    result instanceof PactVerificationResult.Ok
  }

  def 'fetch pacts when new pending pacts feature is off'() {
    given:
    pactBroker {
      uponReceiving('a request to the root')
      withAttributes(path: '/')
      willRespondWith(status: 200)
      withBody(contentType: 'application/hal+json') {
        '_links' {
          'pb:provider-pacts-for-verification' {
            href url('http://localhost:9876', 'pacts', 'provider', '{provider}', 'for-verification')
            title 'Pact versions to be verified for the specified provider'
            templated true
          }
        }
      }
      given('Two consumer pacts exist for the provider', [
        provider: 'Activity Service',
        consumer1: 'Foo Web Client',
        consumer2: 'Foo Web Client 2'
      ])
      given('pact for consumer2 is pending', [
        consumer2: 'Foo Web Client 2'
      ])
      uponReceiving('a request for the provider pacts')
      withAttributes(method: 'POST', path: '/pacts/provider/Activity Service/for-verification')
      withBody(contentType: 'application/hal+json') {
        consumerVersionSelectors([
            {
              tag 'test'
              latest true
            }
        ])
      }
      willRespondWith(status: 200)
      withBody(contentType: 'application/hal+json') {
        '_embedded' {
          pacts = [
            {
              shortDescription 'latest'
              'verificationProperties' {
                notices = [
                  {
                    when 'before_verification'
                    text 'The pact at https://test.pact.dius.com.au/pacts/provider/Activity%20Service/consumer/Foo%20Web%20Client/pact-version/384826ff3a2856e28dfae553efab302863dcd727 is being verified because it matches the following configured selection criterion: latest pact between a consumer and Activity Service'
                  }
                ]
                noteToDevelopers 'Please print out the text from the \'notices\' rather than using the inclusionReason and the pendingReason fields. These will be removed when this API moves out of beta.'
              }
              '_links' {
                self {
                  href 'https://test.pact.dius.com.au/pacts/provider/Activity%20Service/consumer/Foo%20Web%20Client/pact-version/384826ff3a2856e28dfae553efab302863dcd727'
                  name 'Pact between Foo Web Client (0.0.0-TEST) and Activity Service'
                }
              }
            },
            {
              shortDescription 'latest'
              verificationProperties {
                notices = [
                  {
                    when 'before_verification'
                    text 'The pact at https://test.pact.dius.com.au/pacts/provider/Activity%20Service/consumer/Foo%20Web%20Client%202/pact-version/21ac89178372169288d3f17fee9f7901d9ed5e8b is being verified because it matches the following configured selection criterion: latest pact between a consumer and Activity Service'
                  }
                ]
                noteToDevelopers 'Please print out the text from the \'notices\' rather than using the inclusionReason and the pendingReason fields. These will be removed when this API moves out of beta.'
              }
              '_links' {
                self {
                  href 'https://test.pact.dius.com.au/pacts/provider/Activity%20Service/consumer/Foo%20Web%20Client%202/pact-version/21ac89178372169288d3f17fee9f7901d9ed5e8b'
                  name 'Pact between Foo Web Client 2 (0.0.0-TEST) and Activity Service'
                }
              }
            }
          ]
        }
        '_links' {
          self {
            href 'https://test.pact.dius.com.au/pacts/provider/Activity%20Service/for-verification'
            title 'Pacts to be verified'
          }
        }
      }
    }

    when:
    def result = pactBroker.runTest { server, context ->
      def consumerPacts = pactBrokerClient.fetchConsumersWithSelectors('Activity Service', [
          new ConsumerVersionSelector('test', true, null, null)
      ], [], false, '')
      assert consumerPacts instanceof Ok
      assert consumerPacts.value.size == 2
      assert !consumerPacts.value[0].pending
      assert !consumerPacts.value[1].pending
    }

    then:
    result instanceof PactVerificationResult.Ok
  }

  def 'fetch pacts when new pending pacts feature is on'() {
    given:
    pactBroker {
      uponReceiving('a request to the root')
      withAttributes(path: '/')
      willRespondWith(status: 200)
      withBody(contentType: 'application/hal+json') {
        '_links' {
          'pb:provider-pacts-for-verification' {
            href url('http://localhost:9876', 'pacts', 'provider', '{provider}', 'for-verification')
            title 'Pact versions to be verified for the specified provider'
            templated true
          }
        }
      }
      given('Two consumer pacts exist for the provider', [
        provider: 'Activity Service',
        consumer1: 'Foo Web Client',
        consumer2: 'Foo Web Client 2'
      ])
      given('pact for consumer2 is pending', [
        consumer2: 'Foo Web Client 2'
      ])
      uponReceiving('a request for the provider pacts')
      withAttributes(method: 'POST', path: '/pacts/provider/Activity Service/for-verification')
      withBody(contentType: 'application/hal+json') {
        consumerVersionSelectors([
          {
            tag 'test'
            latest true
          }
        ])
        providerVersionTags(['master'])
        includePendingStatus true
      }
      willRespondWith(status: 200)
      withBody(contentType: 'application/hal+json') {
        '_embedded' {
          pacts = [
            {
              shortDescription 'latest'
              'verificationProperties' {
                notices = [
                  {
                    when 'before_verification'
                    text 'The pact at https://test.pact.dius.com.au/pacts/provider/Activity%20Service/consumer/Foo%20Web%20Client/pact-version/384826ff3a2856e28dfae553efab302863dcd727 is being verified because it matches the following configured selection criterion: latest pact between a consumer and Activity Service'
                  }
                ]
                noteToDevelopers 'Please print out the text from the \'notices\' rather than using the inclusionReason and the pendingReason fields. These will be removed when this API moves out of beta.'
              }
              '_links' {
                self {
                  href 'https://test.pact.dius.com.au/pacts/provider/Activity%20Service/consumer/Foo%20Web%20Client/pact-version/384826ff3a2856e28dfae553efab302863dcd727'
                  name 'Pact between Foo Web Client (0.0.0-TEST) and Activity Service'
                }
              }
            },
            {
              shortDescription 'latest'
              verificationProperties {
                pending true
                notices = [
                  {
                    when 'before_verification'
                    text 'The pact at https://test.pact-dev.dius.com.au/pacts/provider/Bar/consumer/Foo/pact-version/dd222221d7d3d915ec6315ca3ebbd76831aab6a3 is being verified because it matches the following configured selection criterion: latest pact between a consumer and Bar'
                  },
                  {
                    when 'before_verification'
                    text 'This pact is in pending state for this version of Bar because a successful verification result for Bar has not yet been published. If this verification fails, it will not cause the overall build to fail. Read more at https://pact.io/pending'
                  },
                  {
                    when 'after_verification:success_true_published_false'
                    text 'This pact is still in pending state for Bar as the successful verification results have not yet been published.'
                  },
                  {
                    when 'after_verification:success_false_published_false'
                    text 'This pact is still in pending state for Bar as a successful verification result has not yet been published'
                  }
                ]
              }
              '_links' {
                self {
                  href 'https://test.pact.dius.com.au/pacts/provider/Activity%20Service/consumer/Foo%20Web%20Client%202/pact-version/21ac89178372169288d3f17fee9f7901d9ed5e8b'
                  name 'Pact between Foo Web Client 2 (0.0.0-TEST) and Activity Service'
                }
              }
            }
          ]
        }
        '_links' {
          self {
            href 'https://test.pact.dius.com.au/pacts/provider/Activity%20Service/for-verification'
            title 'Pacts to be verified'
          }
        }
      }
    }

    when:
    def result = pactBroker.runTest { server, context ->
      def consumerPacts = pactBrokerClient.fetchConsumersWithSelectors('Activity Service', [
        new ConsumerVersionSelector('test', true, null, null)
      ], ['master'], true, '')
      assert consumerPacts instanceof Ok
      assert consumerPacts.value.size == 2
      assert !consumerPacts.value[0].pending
      assert consumerPacts.value[1].pending
    }

    then:
    result instanceof PactVerificationResult.Ok
  }

  def 'fetch pacts when wip pacts feature is on'() {
    given:
    pactBroker {
      uponReceiving('a request to the root')
      withAttributes(path: '/')
      willRespondWith(status: 200)
      withBody(contentType: 'application/hal+json') {
        '_links' {
          'pb:provider-pacts-for-verification' {
            href url('http://localhost:9876', 'pacts', 'provider', '{provider}', 'for-verification')
            title 'Pact versions to be verified for the specified provider'
            templated true
          }
        }
      }
      given('Two consumer pacts exist for the provider', [
        provider: 'Activity Service',
        consumer1: 'Foo Web Client',
        consumer2: 'Foo Web Client 2'
      ])
      given('pact for consumer2 is wip', [
        consumer2: 'Foo Web Client 2'
      ])
      uponReceiving('a request for the provider pacts')
      withAttributes(method: 'POST', path: '/pacts/provider/Activity Service/for-verification')
      withBody(contentType: 'application/hal+json') {
        consumerVersionSelectors([
          {
            tag 'test'
            latest true
          }
        ])
        providerVersionTags(['master'])
        includePendingStatus true
        includeWipPactsSince '2020-06-24'
      }
      willRespondWith(status: 200)
      withBody(contentType: 'application/hal+json') {
        '_embedded' {
          pacts = [
            {
              shortDescription 'latest'
              'verificationProperties' {
                notices = [
                  {
                    when 'before_verification'
                    text 'The pact at https://test.pact.dius.com.au/pacts/provider/Activity%20Service/consumer/Foo%20Web%20Client/pact-version/384826ff3a2856e28dfae553efab302863dcd727 is being verified because it matches the following configured selection criterion: latest pact between a consumer and Activity Service'
                  }
                ]
                noteToDevelopers 'Please print out the text from the \'notices\' rather than using the inclusionReason and the pendingReason fields. These will be removed when this API moves out of beta.'
              }
              '_links' {
                self {
                  href 'https://test.pact.dius.com.au/pacts/provider/Activity%20Service/consumer/Foo%20Web%20Client/pact-version/384826ff3a2856e28dfae553efab302863dcd727'
                  name 'Pact between Foo Web Client (0.0.0-TEST) and Activity Service'
                }
              }
            },
            {
              shortDescription 'latest'
              'verificationProperties' {
                pending true
                wip true
                notices = [
                  {
                    when 'before_verification'
                    text 'The pact at https://test.pact-dev.dius.com.au/pacts/provider/Bar/consumer/Foo/pact-version/dd222221d7d3d915ec6315ca3ebbd76831aab6a3  is being verified because it is a \'work in progress\' pact (ie. it is the pact for the latest versions of Foo tagged with \'feature-x\' and is still in pending state). Read more at https//pact.io/wip'
                  },
                  {
                    when 'before_verification'
                    text 'This pact is in pending state for this version of Bar because a successful verification result for Bar has not yet been published. If this verification fails, it will not cause the overall build to fail. Read more at https://pact.io/pending'
                  },
                  {
                    when 'after_verification:success_true_published_false'
                    text 'This pact is still in pending state for Bar as the successful verification results have not yet been published.'
                  },
                  {
                    when 'after_verification:success_false_published_false'
                    text 'This pact is still in pending state for Bar as a successful verification result has not yet been published'
                  },
                  {
                    when 'after_verification:success_true_published_true'
                    text 'This pact is no longer in pending state for Bar, as a successful verification result with this tag has been published. If a verification for a version with  fails in the future, it will fail the build. Read more at https//pact.io/pending'
                  },
                  {
                    when 'after_verification:success_false_published_true'
                    text 'This pact is still in pending state for Bar as the successful verification results have not yet been published.'
                  }
                ]
                noteToDevelopers 'Please print out the text from the \'notices\' rather than using the inclusionReason and the pendingReason fields. These will be removed when this API moves out of beta.'
              }
              '_links' {
                self {
                  href 'https://test.pact.dius.com.au/pacts/provider/Activity%20Service/consumer/Foo%20Web%20Client%202/pact-version/21ac89178372169288d3f17fee9f7901d9ed5e8b'
                  name 'Pact between Foo Web Client 2 (0.0.0-TEST) and Activity Service'
                }
              }
            }
          ]
        }
        '_links' {
          self {
            href 'https://test.pact.dius.com.au/pacts/provider/Activity%20Service/for-verification'
            title 'Pacts to be verified'
          }
        }
      }
    }

    when:
    def result = pactBroker.runTest { server, context ->
      def consumerPacts = pactBrokerClient.fetchConsumersWithSelectors('Activity Service', [
        new ConsumerVersionSelector('test', true, null, null)
      ], ['master'], true, '2020-06-24')
      assert consumerPacts instanceof Ok
      assert consumerPacts.value.size == 2
      assert !consumerPacts.value[0].wip
      assert consumerPacts.value[1].wip
    }

    then:
    result instanceof PactVerificationResult.Ok
  }
}<|MERGE_RESOLUTION|>--- conflicted
+++ resolved
@@ -20,12 +20,8 @@
   private PactBuilder pactBroker, imaginaryBroker
 
   def setup() {
-<<<<<<< HEAD
-    pactBrokerClient = new PactBrokerClient('http://localhost:9876', [halClient: [maxPublishRetries: 0]])
-=======
-    pactBrokerClient = new PactBrokerClient('http://localhost:8080', [halClient: [maxPublishRetries: 0]],
+    pactBrokerClient = new PactBrokerClient('http://localhost:9876', [halClient: [maxPublishRetries: 0]],
       new PactBrokerClientConfig())
->>>>>>> d11e1742
     pactFile = File.createTempFile('pact', '.json')
     pactContents = '''
       {
@@ -95,7 +91,7 @@
         withBody(mimetype: 'application/json') {
           _links {
             'pb:pacticipant-version-tag' {
-              href url('http://localhost:8080', '/pacticipants/{pacticipant}/versions/{version}/tags/{tag}')
+              href url('http://localhost:9876', '/pacticipants/{pacticipant}/versions/{version}/tags/{tag}')
               title 'Create a tag'
               templated true
             }
@@ -127,7 +123,7 @@
       withBody(mimetype: 'application/json') {
         _links {
           'pb:pacticipant-version-tag' {
-            href url('http://localhost:8080', '/pacticipants/{pacticipant}/versions/{version}/tags/{tag}')
+            href url('http://localhost:9876', '/pacticipants/{pacticipant}/versions/{version}/tags/{tag}')
             title 'Create a tag'
             templated true
           }
@@ -390,17 +386,12 @@
       given('A pact has been published between the Provider and Foo Consumer')
       uponReceiving('a pact publish verification request with build info')
       withAttributes(method: 'POST',
-<<<<<<< HEAD
-        path: '/pacts/provider/Provider/consumer/Foo Consumer/pact-version/1234567890/verification-results',
-        body: [success: true, providerApplicationVersion: '10.0.0', buildUrl: 'http://localhost:9876/build']
-=======
         path: '/pacts/provider/Provider/consumer/Foo Consumer/pact-version/1234567890/verification-results'
->>>>>>> d11e1742
       )
       withBody {
         success true
         providerApplicationVersion '10.0.0'
-        buildUrl 'http://localhost:8080/build'
+        buildUrl 'http://localhost:9876/build'
         verifiedBy {
           implementation 'Pact-JVM'
           version PactBuilder.string('4.1.12')
@@ -416,11 +407,7 @@
           href: 'http://localhost:9876/pacts/provider/Provider/consumer/Foo%20Consumer/pact-version/1234567890' +
             '/verification-results'
         ]
-<<<<<<< HEAD
-      ], TestResult.Ok.INSTANCE, '10.0.0', 'http://localhost:9876/build').value
-=======
-      ], new TestResult.Ok([] as Set), '10.0.0', 'http://localhost:8080/build').value
->>>>>>> d11e1742
+      ], new TestResult.Ok([] as Set), '10.0.0', 'http://localhost:9876/build').value
     }
 
     then:
@@ -437,15 +424,11 @@
       withBody(mimeType: 'application/json') {
         success false
         providerApplicationVersion '10.0.0'
-<<<<<<< HEAD
         buildUrl 'http://localhost:9876/build'
-=======
-        buildUrl 'http://localhost:8080/build'
         verifiedBy {
           implementation 'Pact-JVM'
           version PactBuilder.string('4.1.12')
         }
->>>>>>> d11e1742
         testResults eachLike {
           interactionId string('12345678')
           success false
