package au.com.dius.pact.provider.junit

import au.com.dius.pact.core.model.Interaction
import au.com.dius.pact.core.model.Pact
import au.com.dius.pact.provider.junit.JUnitProviderTestSupport.filterPactsByAnnotations
import au.com.dius.pact.provider.junit.loader.NoPactsFoundException
import au.com.dius.pact.provider.junit.loader.PactBroker
import au.com.dius.pact.provider.junit.loader.PactFolder
import au.com.dius.pact.provider.junit.loader.PactLoader
import au.com.dius.pact.provider.junit.loader.PactSource
import au.com.dius.pact.provider.junit.target.HttpTarget
import au.com.dius.pact.provider.junit.target.Target
import au.com.dius.pact.provider.junit.target.TestTarget
import groovy.json.JsonException
import mu.KLogging
import org.junit.Ignore
import org.junit.runner.notification.RunNotifier
import org.junit.runners.ParentRunner
import org.junit.runners.model.InitializationError
import org.junit.runners.model.TestClass
import java.io.IOException
import kotlin.reflect.full.createInstance
import kotlin.reflect.full.findAnnotation

/**
 * JUnit Runner runs pacts against provider
 * To set up name of tested provider use [Provider] annotation
 * To point on pact's source use [PactBroker], [PactFolder] or [PactSource] annotations
 *
 *
 * To point provider for testing use combination of [Target] interface and [TestTarget] annotation
 * There is out-of-the-box implementation of [Target]:
 * [HttpTarget] that will play interaction from pacts as http request and check http responses
 *
 *
 * Runner supports:
 * - [org.junit.BeforeClass], [org.junit.AfterClass] and [org.junit.ClassRule] annotations,
 * that will be run once - before/after whole contract test suite
 *
 *
 * - [org.junit.Before], [org.junit.After] and [org.junit.Rule] annotations,
 * that will be run before/after each test of interaction
 * **WARNING:** please note, that only [org.junit.rules.TestRule] is possible to use with this runner,
 * i.e. [org.junit.rules.MethodRule] **IS NOT supported**
 *
 *
 * - [State] - before each interaction that require state change,
 * all methods annotated by [State] with appropriate state listed will be invoked
 */
open class PactRunner<I>(clazz: Class<*>) : ParentRunner<InteractionRunner<I>>(clazz) where I: Interaction {

  private val child = mutableListOf<InteractionRunner<I>>()

  init {
    if (clazz.getAnnotation(Ignore::class.java) != null) {
      logger.info("Ignore annotation detected, exiting")
    } else {

      val providerInfo = clazz.getAnnotation(Provider::class.java) ?: throw InitializationError(
              "Provider name should be specified by using ${Provider::class.java.name} annotation")
      val serviceName = providerInfo.value

      val consumerInfo = clazz.getAnnotation(Consumer::class.java)
      val consumerName = consumerInfo?.value

      val testClass = TestClass(clazz)

      val pactLoader = getPactSource(testClass)
      val pacts = try {
        filterPacts(pactLoader.load(serviceName)
          .filter { p -> consumerName == null || p.consumer.name == consumerName } as List<Pact<I>>)
      } catch (e: IOException) {
        throw InitializationError(e)
      } catch (e: JsonException) {
        throw InitializationError(e)
      } catch (e: NoPactsFoundException) {
        logger.debug(e) { "No pacts found" }
        emptyList<Pact<I>>()
      }

      if (pacts.isEmpty()) {
        if (clazz.isAnnotationPresent(IgnoreNoPactsToVerify::class.java)) {
          logger.warn { "Did not find any pact files for provider ${providerInfo.value}" }
        } else {
          throw InitializationError("Did not find any pact files for provider ${providerInfo.value}")
        }
      }

      setupInteractionRunners(testClass, pacts, pactLoader)
    }
  }

  protected open fun setupInteractionRunners(testClass: TestClass, pacts: List<Pact<I>>, pactLoader: PactLoader) {
    for (pact in pacts) {
      this.child.add(newInteractionRunner(testClass, pact, pactLoader.pactSource))
    }
  }

  protected open fun newInteractionRunner(
    testClass: TestClass,
    pact: Pact<I>,
<<<<<<< HEAD
    pactSource: au.com.dius.pact.core.model.PactSource
  ): InteractionRunner {
=======
    pactSource: au.com.dius.pact.model.PactSource
  ): InteractionRunner<I> {
>>>>>>> c2e2e2f0
    return InteractionRunner(testClass, pact, pactSource)
  }

  protected open fun filterPacts(pacts: List<Pact<I>>): List<Pact<I>> {
    return filterPactsByAnnotations(pacts, testClass.javaClass)
  }

  override fun getChildren() = child

  override fun describeChild(child: InteractionRunner<I>) = child.description

  override fun runChild(interaction: InteractionRunner<I>, notifier: RunNotifier) {
    interaction.run(notifier)
  }

  protected open fun getPactSource(clazz: TestClass): PactLoader {
    val pactSource = clazz.getAnnotation(PactSource::class.java)
    val pactLoaders = clazz.annotations
      .filter { annotation -> annotation.annotationClass.findAnnotation<PactSource>() != null }
    if ((if (pactSource == null) 0 else 1) + pactLoaders.size != 1) {
      throw InitializationError("Exactly one pact source should be set")
    }

    try {
      if (pactSource != null) {
        val pactLoaderClass = pactSource.value
        return try {
          // Checks if there is a constructor with one argument of type Class.
          val constructorWithClass = pactLoaderClass.java.getDeclaredConstructor(Class::class.java)
          if (constructorWithClass != null) {
            constructorWithClass.isAccessible = true
            constructorWithClass.newInstance(clazz.javaClass)
          } else {
            pactLoaderClass.createInstance()
          }
        } catch (e: NoSuchMethodException) {
          logger.error(e) { e.message }
          pactLoaderClass.createInstance()
        }
      } else {
        val annotation = pactLoaders.first()
        return annotation.annotationClass.findAnnotation<PactSource>()!!.value.java
          .getConstructor(annotation.annotationClass.java).newInstance(annotation)
      }
    } catch (e: ReflectiveOperationException) {
      logger.error(e) { "Error while creating pact source" }
      throw InitializationError(e)
    }
  }

  companion object : KLogging()
}<|MERGE_RESOLUTION|>--- conflicted
+++ resolved
@@ -99,13 +99,8 @@
   protected open fun newInteractionRunner(
     testClass: TestClass,
     pact: Pact<I>,
-<<<<<<< HEAD
     pactSource: au.com.dius.pact.core.model.PactSource
-  ): InteractionRunner {
-=======
-    pactSource: au.com.dius.pact.model.PactSource
   ): InteractionRunner<I> {
->>>>>>> c2e2e2f0
     return InteractionRunner(testClass, pact, pactSource)
   }
 
