package au.com.dius.pact.provider.junit;

import au.com.dius.pact.model.Pact;
import au.com.dius.pact.model.RequestResponsePact;
import au.com.dius.pact.provider.junit.loader.PactBroker;
import au.com.dius.pact.provider.junit.loader.PactFolder;
import au.com.dius.pact.provider.junit.loader.PactLoader;
import au.com.dius.pact.provider.junit.loader.PactSource;
import au.com.dius.pact.provider.junit.target.HttpTarget;
import au.com.dius.pact.provider.junit.target.Target;
import au.com.dius.pact.provider.junit.target.TestTarget;
import org.junit.runner.Description;
import org.junit.runner.notification.RunNotifier;
import org.junit.runners.ParentRunner;
import org.junit.runners.model.InitializationError;
import org.junit.runners.model.TestClass;

import java.io.IOException;
import java.lang.annotation.Annotation;
<<<<<<< HEAD
=======
import java.lang.reflect.Constructor;
import java.lang.reflect.InvocationTargetException;
>>>>>>> 6143e58f
import java.util.ArrayList;
import java.util.List;

/**
 * JUnit Runner runs pacts against provider
 * To set up name of tested provider use {@link Provider} annotation
 * To point on pact's source use {@link PactBroker}, {@link PactFolder} or {@link PactSource} annotations
 * <p>
 * To point provider for testing use combination of {@link Target} interface and {@link TestTarget} annotation
 * There is out-of-the-box implementation of {@link Target}:
 * {@link HttpTarget} that will play interaction from pacts as http request and check http responses
 * <p>
 * Runner supports:
 * - {@link org.junit.BeforeClass}, {@link org.junit.AfterClass} and {@link org.junit.ClassRule} annotations,
 * that will be run once - before/after whole contract test suite
 * <p>
 * - {@link org.junit.Before}, {@link org.junit.After} and {@link org.junit.Rule} annotations,
 * that will be run before/after each test of interaction
 * <b>WARNING:</b> please note, that only {@link org.junit.rules.TestRule} is possible to use with this runner,
 * i.e. {@link org.junit.rules.MethodRule} <b>IS NOT supported</b>
 * <p>
 * - {@link State} - before each interaction that require state change,
 * all methods annotated by {@link State} with appropriate state listed will be invoked
 */
public class PactRunner extends ParentRunner<InteractionRunner> {
    private final List<InteractionRunner> child;

    public PactRunner(final Class<?> clazz) throws InitializationError {
        super(clazz);

        final Provider providerInfo = clazz.getAnnotation(Provider.class);
        if (providerInfo == null) {
            throw new InitializationError("Provider name should be specified by using " + Provider.class.getName() + " annotation");
        }
        final String serviceName = providerInfo.value();

        final Consumer consumerInfo = clazz.getAnnotation(Consumer.class);
        final String consumerName = consumerInfo != null ? consumerInfo.value() : null;

        final TestClass testClass = new TestClass(clazz);

        this.child = new ArrayList<InteractionRunner>();
        final List<Pact> pacts = new ArrayList<Pact>();
        try {
            List<Pact> list = getPactSource(testClass).load(serviceName);
            for (final Pact p : list) {
                if (consumerName == null || p.getConsumer().getName().equals(consumerName)) {
                    pacts.add(p);
                }
            }
        } catch (final IOException e) {
            throw new InitializationError(e);
        }

        if (pacts.isEmpty()) {
          throw new InitializationError("Did not find any pact files for provider " + providerInfo.value());
        }

        for (final Pact pact : pacts) {
            this.child.add(new InteractionRunner(testClass, (RequestResponsePact) pact));
        }
    }

    @Override
    protected List<InteractionRunner> getChildren() {
        return child;
    }

    @Override
    protected Description describeChild(final InteractionRunner child) {
        return child.getDescription();
    }

    @Override
    protected void runChild(final InteractionRunner interaction, final RunNotifier notifier) {
        interaction.run(notifier);
    }

    protected PactLoader getPactSource(final TestClass clazz) throws InitializationError {
        final PactSource pactSource = clazz.getAnnotation(PactSource.class);
        List<Annotation> pactLoaders = new ArrayList<Annotation>();
        for(Annotation annotation: clazz.getAnnotations()) {
            if (annotation.annotationType().getAnnotation(PactSource.class) != null) {
                pactLoaders.add(annotation);
            }
        }
        if ((pactSource == null ? 0 : 1) + pactLoaders.size() != 1) {
            throw new InitializationError("Exactly one pact source should be set");
        }
        try {
            if (pactSource != null) {
                final Class<? extends PactLoader> pactLoaderClass = pactSource.value();
                try {
                    // Checks if there is a constructor with one argument of type Class.
                    final Constructor<? extends PactLoader> contructorWithClass = pactLoaderClass.getDeclaredConstructor(Class.class);
                    contructorWithClass.setAccessible(true);
                    return contructorWithClass.newInstance(clazz.getJavaClass());
                } catch(NoSuchMethodException e) {
                    return pactLoaderClass.newInstance();
                }
            } else {
                final Annotation annotation = pactLoaders.iterator().next();
                return annotation.annotationType().getAnnotation(PactSource.class).value()
                  .getConstructor(annotation.annotationType()).newInstance(annotation);
            }
        } catch (Exception e) {
            throw new InitializationError("Error while creating pact source");
        }
    }
}<|MERGE_RESOLUTION|>--- conflicted
+++ resolved
@@ -14,14 +14,13 @@
 import org.junit.runners.ParentRunner;
 import org.junit.runners.model.InitializationError;
 import org.junit.runners.model.TestClass;
+import org.slf4j.Logger;
+import org.slf4j.LoggerFactory;
 
 import java.io.IOException;
 import java.lang.annotation.Annotation;
-<<<<<<< HEAD
-=======
 import java.lang.reflect.Constructor;
 import java.lang.reflect.InvocationTargetException;
->>>>>>> 6143e58f
 import java.util.ArrayList;
 import java.util.List;
 
@@ -47,6 +46,7 @@
  * all methods annotated by {@link State} with appropriate state listed will be invoked
  */
 public class PactRunner extends ParentRunner<InteractionRunner> {
+    private final Logger LOGGER = LoggerFactory.getLogger(PactRunner.class);
     private final List<InteractionRunner> child;
 
     public PactRunner(final Class<?> clazz) throws InitializationError {
@@ -127,8 +127,18 @@
                 return annotation.annotationType().getAnnotation(PactSource.class).value()
                   .getConstructor(annotation.annotationType()).newInstance(annotation);
             }
-        } catch (Exception e) {
-            throw new InitializationError("Error while creating pact source");
+        } catch (final InstantiationException e) {
+          LOGGER.error("Error while creating pact source", e);
+          throw new InitializationError("Error while creating pact source");
+        } catch (final IllegalAccessException e) {
+          LOGGER.error("Error while creating pact source", e);
+          throw new InitializationError("Error while creating pact source");
+        } catch (final NoSuchMethodException e) {
+          LOGGER.error("Error while creating pact source", e);
+          throw new InitializationError("Error while creating pact source");
+        } catch (final InvocationTargetException e) {
+          LOGGER.error("Error while creating pact source", e);
+          throw new InitializationError("Error while creating pact source");
         }
     }
 }