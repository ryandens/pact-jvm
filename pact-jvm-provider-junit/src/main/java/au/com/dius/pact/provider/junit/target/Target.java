--- conflicted
+++ resolved
@@ -16,9 +16,5 @@
      * @param consumer consumer name that generated the interaction
      * @param interaction interaction to be tested
      */
-<<<<<<< HEAD
-    void testInteraction(Interaction interaction);
-=======
-    void testInteraction(String consumer, RequestResponseInteraction interaction);
->>>>>>> 9b0067c7
+    void testInteraction(String consumer, Interaction interaction);
 }