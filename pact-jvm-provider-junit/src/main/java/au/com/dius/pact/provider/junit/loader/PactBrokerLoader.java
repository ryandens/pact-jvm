--- conflicted
+++ resolved
@@ -2,46 +2,21 @@
 
 import au.com.dius.pact.model.Pact;
 import au.com.dius.pact.model.PactReader;
-<<<<<<< HEAD
-import com.fasterxml.jackson.databind.DeserializationFeature;
-import com.fasterxml.jackson.databind.JsonNode;
-import com.fasterxml.jackson.databind.ObjectMapper;
-import com.github.rholder.retry.Retryer;
-import com.github.rholder.retry.RetryerBuilder;
-import com.github.rholder.retry.StopStrategies;
-import com.github.rholder.retry.WaitStrategies;
-import com.google.common.base.Predicate;
-import org.apache.commons.io.IOUtils;
-import org.apache.http.HttpHeaders;
-import org.apache.http.HttpResponse;
-import org.apache.http.client.fluent.Request;
-=======
 import au.com.dius.pact.provider.ConsumerInfo;
 import au.com.dius.pact.provider.broker.PactBrokerClient;
 import org.apache.commons.lang3.StringUtils;
->>>>>>> 22620ac8
 import org.apache.http.client.utils.URIBuilder;
 import org.slf4j.Logger;
 import org.slf4j.LoggerFactory;
 
-import javax.annotation.Nullable;
 import java.io.IOException;
 import java.net.URI;
-<<<<<<< HEAD
-import java.text.MessageFormat;
-=======
 import java.net.URISyntaxException;
->>>>>>> 22620ac8
 import java.util.ArrayList;
 import java.util.Arrays;
 import java.util.Collections;
 import java.util.HashMap;
 import java.util.List;
-<<<<<<< HEAD
-import java.util.concurrent.Callable;
-import java.util.concurrent.TimeUnit;
-=======
->>>>>>> 22620ac8
 
 import static au.com.dius.pact.provider.junit.sysprops.PactRunnerExpressionParser.parseExpressions;
 
@@ -49,37 +24,8 @@
  * Out-of-the-box implementation of {@link PactLoader} that downloads pacts from Pact broker
  */
 public class PactBrokerLoader implements PactLoader {
-<<<<<<< HEAD
-    private static final Logger LOGGER = LoggerFactory.getLogger(PactBrokerLoader.class);
-    private static final String PACT_URL_PATTERN = "/pacts/provider/{0}/latest";
-    private static final String PACT_URL_PATTERN_WITH_TAG = "/pacts/provider/{0}/latest/{1}";
-    private static final ObjectMapper OBJECT_MAPPER = new ObjectMapper().disable(
-      DeserializationFeature.FAIL_ON_UNKNOWN_PROPERTIES);
-
-    private final String pactBrokerHost;
-    private final String pactBrokerPort;
-    private final String pactBrokerProtocol;
-    private final List<String> pactBrokerTags;
-
-    private final Retryer<HttpResponse> retryer = RetryerBuilder.<HttpResponse>newBuilder()
-            .retryIfResult(new Predicate<HttpResponse>() {
-                @Override
-                public boolean apply(@Nullable HttpResponse response) {
-                    return response.getStatusLine().getStatusCode() >= 500;
-                }
-            })
-            .withWaitStrategy(WaitStrategies.exponentialWait(100, 1, TimeUnit.SECONDS))
-            .withStopStrategy(StopStrategies.stopAfterDelay(5000))
-            .build();
-    private Callable<HttpResponse> httpResponseCallable;
-
-    public PactBrokerLoader(final String pactBrokerHost, final String pactBrokerPort, final String pactBrokerProtocol) {
-        this(pactBrokerHost, pactBrokerPort, pactBrokerProtocol, Collections.singletonList("latest"));
-    }
-=======
   private static final Logger LOGGER = LoggerFactory.getLogger(PactBrokerLoader.class);
   private static final String LATEST = "latest";
->>>>>>> 22620ac8
 
   private final String pactBrokerHost;
   private final String pactBrokerPort;
@@ -105,19 +51,13 @@
       this.failIfNoPactsFound = pactBroker.failIfNoPactsFound();
   }
 
-<<<<<<< HEAD
-    public List<Pact> load(final String providerName) throws IOException {
-      List<Pact> pacts = new ArrayList<Pact>();
-      for (String tag: pactBrokerTags) {
-=======
   public List<Pact> load(final String providerName) throws IOException {
-    List<Pact> pacts = new ArrayList<>();
+    List<Pact> pacts = new ArrayList<Pact>();
     if (pactBrokerTags == null || pactBrokerTags.isEmpty() || pactBrokerTags.size() == 1 &&
       pactBrokerTags.contains(LATEST)) {
       pacts.addAll(loadPactsForProvider(providerName, null));
     } else {
       for (String tag : pactBrokerTags) {
->>>>>>> 22620ac8
         pacts.addAll(loadPactsForProvider(providerName, tag));
       }
     }
@@ -137,32 +77,17 @@
       } else {
         consumers = pactBrokerClient.fetchConsumersWithTag(providerName, tag);
       }
-<<<<<<< HEAD
-      final URI brokerUri = uriBuilder.build();
-      if (httpResponseCallable == null) {
-        httpResponse = retryer.call(new Callable<HttpResponse>() {
-          @Override
-          public HttpResponse call() throws Exception {
-            return Request.Get(brokerUri)
-              .setHeader(HttpHeaders.ACCEPT, "application/hal+json")
-              .execute().returnResponse();
-          }
-        });
-      } else {
-        httpResponse = retryer.call(httpResponseCallable);
-      }
-    } catch (final Exception e) {
-        throw new IOException("Was not able load pacts from broker", e);
-    }
-=======
 
       if (failIfNoPactsFound && consumers.isEmpty()) {
         throw new NoPactsFoundException("No consumer pacts were found for provider '" + providerName + "' and tag '" +
           tag + "'. (URL " + pactBrokerClient.getUrlForProvider(providerName, tag) + ")");
       }
->>>>>>> 22620ac8
 
-      return consumers.stream().map(this::loadPact).collect(toList());
+      List<Pact> pacts = new ArrayList<Pact>();
+      for (ConsumerInfo consumerInfo: consumers) {
+        pacts.add(loadPact(consumerInfo));
+      }
+      return pacts;
     } catch (URISyntaxException e) {
       throw new IOException("Was not able load pacts from broker as the broker URL was invalid", e);
     }
@@ -172,18 +97,8 @@
     return PactReader.loadPact(consumer.getPactFile());
   }
 
-<<<<<<< HEAD
-      final JsonNode fullList = OBJECT_MAPPER.readTree(httpResponse.getEntity().getContent());
-      JsonNode path = fullList.path("_links").path("pacts");
-      List<Pact> pacts = new ArrayList<Pact>();
-      for (JsonNode jsonNode: path) {
-          pacts.add(PactReader.loadPact(jsonNode.get("href").asText()));
-      }
-      return pacts;
-=======
   PactBrokerClient newPactBrokerClient(URI url) throws URISyntaxException {
     return new PactBrokerClient(url, new HashMap());
->>>>>>> 22620ac8
   }
 
   public boolean isFailIfNoPactsFound() {
