package au.com.dius.pact.provider.junit.loader;

import au.com.dius.pact.model.Pact;
import au.com.dius.pact.model.PactReader;
import com.fasterxml.jackson.databind.DeserializationFeature;
import com.fasterxml.jackson.databind.JsonNode;
import com.fasterxml.jackson.databind.ObjectMapper;
import com.github.rholder.retry.Retryer;
import com.github.rholder.retry.RetryerBuilder;
import com.github.rholder.retry.StopStrategies;
import com.github.rholder.retry.WaitStrategies;
import com.google.common.base.Predicate;
import org.apache.commons.io.IOUtils;
import org.apache.http.HttpHeaders;
import org.apache.http.HttpResponse;
import org.apache.http.client.fluent.Request;
import org.slf4j.Logger;
import org.slf4j.LoggerFactory;

import javax.annotation.Nullable;
import java.io.IOException;
import java.text.MessageFormat;
import java.util.ArrayList;
import java.util.Collections;
import java.util.List;
import java.util.concurrent.Callable;
import java.util.concurrent.TimeUnit;

/**
 * Out-of-the-box implementation of {@link PactLoader} that downloads pacts from Pact broker
 */
public class PactBrokerLoader implements PactLoader {
    private static final Logger LOGGER = LoggerFactory.getLogger(PactBrokerLoader.class);
    private static final String PACT_URL_PATTERN = "http://{0}:{1}/pacts/provider/{2}/latest";
    private static final ObjectMapper OBJECT_MAPPER = new ObjectMapper().disable(DeserializationFeature.FAIL_ON_UNKNOWN_PROPERTIES);

    private final String pactBrokerHost;
    private final int pactBrokerPort;
    private final Retryer<HttpResponse> retryer = RetryerBuilder.<HttpResponse>newBuilder()
            .retryIfResult(new Predicate<HttpResponse>() {
                @Override
                public boolean apply(@Nullable HttpResponse response) {
                    return response.getStatusLine().getStatusCode() >= 500;
                }
            })
            .withWaitStrategy(WaitStrategies.exponentialWait(100, 1, TimeUnit.SECONDS))
            .withStopStrategy(StopStrategies.stopAfterDelay(5000))
            .build();

    public PactBrokerLoader(final String pactBrokerHost, final int pactBrokerPort) {
        this.pactBrokerHost = pactBrokerHost;
        this.pactBrokerPort = pactBrokerPort;
    }

    public PactBrokerLoader(final PactBroker pactBroker) {
        this(pactBroker.host(), pactBroker.port());
    }

    public List<Pact> load(final String providerName) throws IOException {
        final String uri = MessageFormat.format(PACT_URL_PATTERN, pactBrokerHost, Integer.toString(pactBrokerPort), providerName);
        final HttpResponse httpResponse;
        try {
            httpResponse = retryer.call(new Callable<HttpResponse>() {
                @Override
                public HttpResponse call() throws Exception {
                    return Request.Get(uri)
                            .setHeader(HttpHeaders.ACCEPT, "application/hal+json")
                            .execute().returnResponse();
                }
            });
        } catch (Exception e) {
            throw new IOException("Was not able load pacts from broker", e);
        }

        final int statusCode = httpResponse.getStatusLine().getStatusCode();
        if (statusCode == 404) {
            LOGGER.warn("There are no pacts found for the service '" + providerName + "'");
            return Collections.emptyList();
        }

        if (statusCode / 100 != 2) {
            throw new RuntimeException("Pact broker responded with status: " + statusCode +
                    "\n payload: '" + IOUtils.toString(httpResponse.getEntity().getContent()) + "'");
        }

        final JsonNode fullList = OBJECT_MAPPER.readTree(httpResponse.getEntity().getContent());
<<<<<<< HEAD
        JsonNode path = fullList.path("_links").path("pacts");
        List<Pact> pacts = new ArrayList<Pact>();
        for (JsonNode jsonNode: path) {
            pacts.add((Pact) pactReader.loadPact(jsonNode.get("href").asText()));
        }
        return pacts;
=======
        return StreamSupport.stream(fullList.path("_links").path("pacts").spliterator(), false)
                .map(jsonNode -> jsonNode.get("href").asText())
                .map(PactReader::loadPact)
                .map(obj -> (Pact) obj)
                .collect(toList());
>>>>>>> d5442922
    }
}<|MERGE_RESOLUTION|>--- conflicted
+++ resolved
@@ -84,19 +84,11 @@
         }
 
         final JsonNode fullList = OBJECT_MAPPER.readTree(httpResponse.getEntity().getContent());
-<<<<<<< HEAD
         JsonNode path = fullList.path("_links").path("pacts");
         List<Pact> pacts = new ArrayList<Pact>();
         for (JsonNode jsonNode: path) {
-            pacts.add((Pact) pactReader.loadPact(jsonNode.get("href").asText()));
+            pacts.add(PactReader.loadPact(jsonNode.get("href").asText()));
         }
         return pacts;
-=======
-        return StreamSupport.stream(fullList.path("_links").path("pacts").spliterator(), false)
-                .map(jsonNode -> jsonNode.get("href").asText())
-                .map(PactReader::loadPact)
-                .map(obj -> (Pact) obj)
-                .collect(toList());
->>>>>>> d5442922
     }
 }