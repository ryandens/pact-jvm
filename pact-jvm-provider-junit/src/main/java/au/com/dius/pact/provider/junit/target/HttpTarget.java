--- conflicted
+++ resolved
@@ -3,11 +3,8 @@
 import au.com.dius.pact.model.BodyMismatch;
 import au.com.dius.pact.model.BodyTypeMismatch;
 import au.com.dius.pact.model.HeaderMismatch;
-<<<<<<< HEAD
 import au.com.dius.pact.model.Interaction;
-=======
 import au.com.dius.pact.model.RequestResponseInteraction;
->>>>>>> d5442922
 import au.com.dius.pact.model.Response;
 import au.com.dius.pact.model.ResponseMatching$;
 import au.com.dius.pact.model.ResponsePartMismatch;
@@ -48,14 +45,15 @@
      * {@inheritDoc}
      */
     @Override
-    public void testInteraction(final RequestResponseInteraction interaction) {
+    public void testInteraction(final Interaction interaction) {
         final ProviderClient providerClient = new ProviderClient();
         providerClient.setProvider(getProviderInfo());
-        providerClient.setRequest(interaction.getRequest());
+        RequestResponseInteraction reqResInteraction = (RequestResponseInteraction) interaction;
+        providerClient.setRequest(reqResInteraction.getRequest());
         final Map<String, Object> actualResponse = (Map<String, Object>) providerClient.makeRequest();
 
         final Seq<ResponsePartMismatch> mismatches = ResponseMatching$.MODULE$.responseMismatches(
-                interaction.getResponse(),
+                reqResInteraction.getResponse(),
                 new Response(
                         ((Integer) actualResponse.get("statusCode")).intValue(),
                         (Map<String, String>) actualResponse.get("headers"),
