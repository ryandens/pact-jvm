--- conflicted
+++ resolved
@@ -39,12 +39,8 @@
     String[] tags() default "${pactbroker.tags:latest}";
 
   /**
-<<<<<<< HEAD
-   * If the test should fail if no pacts are found for the provider, default is true.
+   * If the test should fail if no pacts are found for the provider, default is true
    * @deprecated Use a @IgnoreNoPactsToVerify annotation on the test class instead
-=======
-   * If the test should fail if no pacts are found for the provider, default is true
->>>>>>> 127beb2b
    */
   @Deprecated
   boolean failIfNoPactsFound() default true;
@@ -52,5 +48,5 @@
   /**
    * Authentication to use with the pact broker, by default no authentication is used
    */
-  PactBrokerAuth authentication() default @PactBrokerAuth(scheme = "${pactbroker.auth.scheme:none}", username = "${pactbroker.auth.username:}", password = "${pactbroker.auth.password:}");
+  PactBrokerAuth authentication() default @PactBrokerAuth(scheme = "${pactbroker.auth.scheme:basic}", username = "${pactbroker.auth.username:}", password = "${pactbroker.auth.password:}");
 }