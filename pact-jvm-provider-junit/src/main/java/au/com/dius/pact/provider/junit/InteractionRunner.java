--- conflicted
+++ resolved
@@ -87,13 +87,6 @@
         }
     }
 
-<<<<<<< HEAD
-    protected void validatePublicVoidNoArgMethods(final Class<? extends Annotation> annotation, final boolean isStatic,
-                                                  final List<Throwable> errors) {
-        for (FrameworkMethod method: testClass.getAnnotatedMethods(annotation)) {
-            method.validatePublicVoidNoArg(isStatic, errors);
-        }
-=======
   private void validateTargetRequestFilters(final List<Throwable> errors) {
     testClass.getAnnotatedMethods(TargetRequestFilter.class)
       .stream().forEach(method -> {
@@ -106,9 +99,11 @@
       });
   }
 
-  protected void validatePublicVoidNoArgMethods(final Class<? extends Annotation> annotation, final boolean isStatic, final List<Throwable> errors) {
-        testClass.getAnnotatedMethods(annotation).stream().forEach(method -> method.validatePublicVoidNoArg(isStatic, errors));
->>>>>>> 0ce2fbdb
+    protected void validatePublicVoidNoArgMethods(final Class<? extends Annotation> annotation, final boolean isStatic,
+                                                  final List<Throwable> errors) {
+        for (FrameworkMethod method: testClass.getAnnotatedMethods(annotation)) {
+            method.validatePublicVoidNoArg(isStatic, errors);
+        }
     }
 
     protected void validateConstructor(final List<Throwable> errors) {
